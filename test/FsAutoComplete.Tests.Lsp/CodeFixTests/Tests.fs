--- conflicted
+++ resolved
@@ -3437,9 +3437,6 @@
         longFunctionName
           longVarName1
           longVarName2
-<<<<<<< HEAD
-        """ ])
-=======
         """
 
       testCaseAsync "Handles outlaw match exprs"
@@ -3502,7 +3499,6 @@
         selector
 
       ])
->>>>>>> d9bc7471
 
 let tests textFactory state =
   testSequenced <|
@@ -3555,12 +3551,9 @@
       removePatternArgumentTests state
       UpdateValueInSignatureFileTests.tests state
       removeUnnecessaryParenthesesTests state
-<<<<<<< HEAD
       AddTypeAliasToSignatureFileTests.tests state
       UpdateTypeAbbreviationInSignatureFileTests.tests state
       AddBindingToSignatureFileTests.tests state
       ReplaceLambdaWithDotLambdaTests.tests state
       IgnoreExpressionTests.tests state
-=======
->>>>>>> d9bc7471
       ExprTypeMismatchTests.tests state ]