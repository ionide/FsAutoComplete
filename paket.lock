--- conflicted
+++ resolved
@@ -2,26 +2,15 @@
 RESTRICTION: || (== net6.0) (== netstandard2.0)
 NUGET
   remote: https://api.nuget.org/v3/index.json
-<<<<<<< HEAD
-    altcover (8.2.837)
-=======
     AltCover (8.2.837)
->>>>>>> 2182f6ae
     Argu (5.2)
       FSharp.Core (>= 4.3.2)
       System.Configuration.ConfigurationManager (>= 4.4)
     CliWrap (3.4.2)
-<<<<<<< HEAD
       Microsoft.Bcl.AsyncInterfaces (>= 6.0) - restriction: || (&& (== net6.0) (>= net461)) (&& (== net6.0) (< netstandard2.1)) (== netstandard2.0)
       System.Buffers (>= 4.5.1) - restriction: || (&& (== net6.0) (>= net461)) (&& (== net6.0) (< netstandard2.1)) (== netstandard2.0)
       System.Memory (>= 4.5.4) - restriction: || (&& (== net6.0) (>= net461)) (&& (== net6.0) (< netstandard2.1)) (== netstandard2.0)
       System.Threading.Tasks.Extensions (>= 4.5.4) - restriction: || (&& (== net6.0) (>= net461)) (&& (== net6.0) (< netstandard2.1)) (== netstandard2.0)
-=======
-      Microsoft.Bcl.AsyncInterfaces (>= 6.0) - restriction: || (&& (== net5.0) (>= net461)) (&& (== net5.0) (< netstandard2.1)) (== netstandard2.0)
-      System.Buffers (>= 4.5.1) - restriction: || (&& (== net5.0) (>= net461)) (&& (== net5.0) (< netstandard2.1)) (== netstandard2.0)
-      System.Memory (>= 4.5.4) - restriction: || (&& (== net5.0) (>= net461)) (&& (== net5.0) (< netstandard2.1)) (== netstandard2.0)
-      System.Threading.Tasks.Extensions (>= 4.5.4) - restriction: || (&& (== net5.0) (>= net461)) (&& (== net5.0) (< netstandard2.1)) (== netstandard2.0)
->>>>>>> 2182f6ae
     Dapper (2.0.123)
       System.Reflection.Emit.Lightweight (>= 4.7) - restriction: || (&& (== net6.0) (< net5.0)) (== netstandard2.0)
     Destructurama.FSharp (1.2)
@@ -84,7 +73,6 @@
     FSharp.UMX (1.1)
       FSharp.Core (>= 4.3.4)
     FSharpLint.Core (0.21.1)
-<<<<<<< HEAD
       FParsec (>= 1.1.1) - restriction: || (== net6.0) (&& (== netstandard2.0) (>= net5.0))
       FSharp.Compiler.Service (>= 40.0) - restriction: || (== net6.0) (&& (== netstandard2.0) (>= net5.0))
       FSharp.Core (>= 5.0.2) - restriction: || (== net6.0) (&& (== netstandard2.0) (>= net5.0))
@@ -97,20 +85,6 @@
       Microsoft.Build.Tasks.Core (>= 16.10) - restriction: || (== net6.0) (&& (== netstandard2.0) (>= net5.0))
       Microsoft.Build.Utilities.Core (>= 16.10) - restriction: || (== net6.0) (&& (== netstandard2.0) (>= net5.0))
       Newtonsoft.Json (>= 13.0.1) - restriction: || (== net6.0) (&& (== netstandard2.0) (>= net5.0))
-=======
-      FParsec (>= 1.1.1) - restriction: || (== net5.0) (&& (== netstandard2.0) (>= net5.0))
-      FSharp.Compiler.Service (>= 40.0) - restriction: || (== net5.0) (&& (== netstandard2.0) (>= net5.0))
-      FSharp.Core (>= 5.0.2) - restriction: || (== net5.0) (&& (== netstandard2.0) (>= net5.0))
-      Ionide.ProjInfo (>= 0.53.1) - restriction: || (== net5.0) (&& (== netstandard2.0) (>= net5.0))
-      Ionide.ProjInfo.FCS (>= 0.53.1) - restriction: || (== net5.0) (&& (== netstandard2.0) (>= net5.0))
-      Ionide.ProjInfo.ProjectSystem (>= 0.53.1) - restriction: || (== net5.0) (&& (== netstandard2.0) (>= net5.0))
-      Microsoft.Build (>= 16.10) - restriction: || (== net5.0) (&& (== netstandard2.0) (>= net5.0))
-      Microsoft.Build.Framework (>= 16.10) - restriction: || (== net5.0) (&& (== netstandard2.0) (>= net5.0))
-      Microsoft.Build.Locator (>= 1.4.1) - restriction: || (== net5.0) (&& (== netstandard2.0) (>= net5.0))
-      Microsoft.Build.Tasks.Core (>= 16.10) - restriction: || (== net5.0) (&& (== netstandard2.0) (>= net5.0))
-      Microsoft.Build.Utilities.Core (>= 16.10) - restriction: || (== net5.0) (&& (== netstandard2.0) (>= net5.0))
-      Newtonsoft.Json (>= 13.0.1) - restriction: || (== net5.0) (&& (== netstandard2.0) (>= net5.0))
->>>>>>> 2182f6ae
     FSharpx.Async (1.14.1)
       FSharp.Control.AsyncSeq (>= 2.0.21)
       FSharp.Core (>= 4.6.2)
@@ -196,11 +170,7 @@
       System.Configuration.ConfigurationManager (>= 4.7)
       System.Security.Permissions (>= 4.7)
       System.Text.Encoding.CodePages (>= 4.0.1)
-<<<<<<< HEAD
     Microsoft.CodeCoverage (17.1) - restriction: || (== net6.0) (&& (== netstandard2.0) (>= net45)) (&& (== netstandard2.0) (>= netcoreapp1.0))
-=======
-    Microsoft.CodeCoverage (17.1) - restriction: || (== net5.0) (&& (== netstandard2.0) (>= net45)) (&& (== netstandard2.0) (>= netcoreapp1.0))
->>>>>>> 2182f6ae
     Microsoft.Data.Sqlite (2.2.4)
       Microsoft.Data.Sqlite.Core (>= 2.2.4)
       SQLitePCLRaw.bundle_green (>= 1.1.12)
@@ -217,13 +187,8 @@
       System.Memory (>= 4.5.4)
       System.Runtime.CompilerServices.Unsafe (>= 5.0)
     Microsoft.NET.Test.Sdk (17.1)
-<<<<<<< HEAD
       Microsoft.CodeCoverage (>= 17.1) - restriction: || (== net6.0) (&& (== netstandard2.0) (>= net45)) (&& (== netstandard2.0) (>= netcoreapp1.0))
       Microsoft.TestPlatform.TestHost (>= 17.1) - restriction: || (== net6.0) (&& (== netstandard2.0) (>= netcoreapp1.0))
-=======
-      Microsoft.CodeCoverage (>= 17.1) - restriction: || (== net5.0) (&& (== netstandard2.0) (>= net45)) (&& (== netstandard2.0) (>= netcoreapp1.0))
-      Microsoft.TestPlatform.TestHost (>= 17.1) - restriction: || (== net5.0) (&& (== netstandard2.0) (>= netcoreapp1.0))
->>>>>>> 2182f6ae
     Microsoft.NETCore.Platforms (6.0.2)
     Microsoft.NETCore.Targets (5.0)
     Microsoft.NETFramework.ReferenceAssemblies (1.0.2)
@@ -243,15 +208,9 @@
     Microsoft.TestPlatform.ObjectModel (17.1)
       NuGet.Frameworks (>= 5.11)
       System.Reflection.Metadata (>= 1.6)
-<<<<<<< HEAD
     Microsoft.TestPlatform.TestHost (17.1) - restriction: || (== net6.0) (&& (== netstandard2.0) (>= netcoreapp1.0))
       Microsoft.TestPlatform.ObjectModel (>= 17.1) - restriction: || (== net6.0) (&& (== netstandard2.0) (>= netcoreapp1.0)) (&& (== netstandard2.0) (>= uap10.0))
       Newtonsoft.Json (>= 9.0.1) - restriction: || (== net6.0) (&& (== netstandard2.0) (>= netcoreapp1.0)) (&& (== netstandard2.0) (>= uap10.0))
-=======
-    Microsoft.TestPlatform.TestHost (17.1) - restriction: || (== net5.0) (&& (== netstandard2.0) (>= netcoreapp1.0))
-      Microsoft.TestPlatform.ObjectModel (>= 17.1) - restriction: || (== net5.0) (&& (== netstandard2.0) (>= netcoreapp1.0)) (&& (== netstandard2.0) (>= uap10.0))
-      Newtonsoft.Json (>= 9.0.1) - restriction: || (== net5.0) (&& (== netstandard2.0) (>= netcoreapp1.0)) (&& (== netstandard2.0) (>= uap10.0))
->>>>>>> 2182f6ae
     Microsoft.VisualStudio.Threading (17.1.46)
       Microsoft.Bcl.AsyncInterfaces (>= 6.0)
       Microsoft.VisualStudio.Threading.Analyzers (>= 17.1.46)
@@ -465,15 +424,9 @@
     System.IO.FileSystem.Primitives (4.3)
       System.Runtime (>= 4.3)
     System.IO.Pipelines (6.0.2)
-<<<<<<< HEAD
       System.Buffers (>= 4.5.1) - restriction: || (&& (== net6.0) (>= net461)) (&& (== net6.0) (< netcoreapp3.1)) (== netstandard2.0)
       System.Memory (>= 4.5.4) - restriction: || (&& (== net6.0) (>= net461)) (&& (== net6.0) (< netcoreapp3.1)) (== netstandard2.0)
       System.Threading.Tasks.Extensions (>= 4.5.4) - restriction: || (&& (== net6.0) (>= net461)) (&& (== net6.0) (< netcoreapp3.1)) (== netstandard2.0)
-=======
-      System.Buffers (>= 4.5.1) - restriction: || (&& (== net5.0) (>= net461)) (&& (== net5.0) (< netcoreapp3.1)) (== netstandard2.0)
-      System.Memory (>= 4.5.4) - restriction: || (&& (== net5.0) (>= net461)) (&& (== net5.0) (< netcoreapp3.1)) (== netstandard2.0)
-      System.Threading.Tasks.Extensions (>= 4.5.4) - restriction: || (&& (== net5.0) (>= net461)) (&& (== net5.0) (< netcoreapp3.1)) (== netstandard2.0)
->>>>>>> 2182f6ae
     System.Linq (4.3)
       System.Collections (>= 4.3)
       System.Diagnostics.Debug (>= 4.3)
@@ -596,11 +549,7 @@
       System.Resources.ResourceManager (>= 4.3)
       System.Runtime (>= 4.3)
       System.Threading.Tasks (>= 4.3)
-<<<<<<< HEAD
     System.Numerics.Vectors (4.5) - restriction: || (&& (== net6.0) (>= net461)) (&& (== net6.0) (< netcoreapp2.0) (< netstandard2.1)) (== netstandard2.0)
-=======
-    System.Numerics.Vectors (4.5) - restriction: || (&& (== net5.0) (>= net461)) (&& (== net5.0) (< netcoreapp2.0) (< netstandard2.1)) (== netstandard2.0)
->>>>>>> 2182f6ae
     System.ObjectModel (4.3)
       System.Collections (>= 4.3)
       System.Diagnostics.Debug (>= 4.3)
@@ -786,11 +735,7 @@
       System.Text.Encoding (>= 4.3)
     System.Text.Encodings.Web (6.0) - copy_local: false, restriction: || (== net6.0) (&& (== netstandard2.0) (>= net472)) (&& (== netstandard2.0) (>= net5.0))
       System.Runtime.CompilerServices.Unsafe (>= 6.0)
-<<<<<<< HEAD
     System.Text.Json (6.0.2) - copy_local: false, restriction: || (== net6.0) (&& (== netstandard2.0) (>= net472)) (&& (== netstandard2.0) (>= net5.0))
-=======
-    System.Text.Json (6.0.2) - copy_local: false, restriction: || (== net5.0) (&& (== netstandard2.0) (>= net472)) (&& (== netstandard2.0) (>= net5.0))
->>>>>>> 2182f6ae
       System.Runtime.CompilerServices.Unsafe (>= 6.0)
       System.Text.Encodings.Web (>= 6.0)
     System.Threading (4.3)
@@ -817,21 +762,12 @@
     System.Threading.ThreadPool (4.3)
       System.Runtime (>= 4.3)
       System.Runtime.Handles (>= 4.3)
-<<<<<<< HEAD
     System.Windows.Extensions (6.0) - restriction: || (== net6.0) (&& (== netstandard2.0) (>= netcoreapp3.1))
       System.Drawing.Common (>= 6.0) - restriction: || (== net6.0) (&& (== netstandard2.0) (>= netcoreapp3.1))
     YoloDev.Expecto.TestSdk (0.12.20)
       Expecto (>= 9.0 < 10.0) - restriction: || (== net6.0) (&& (== netstandard2.0) (>= netcoreapp2.1))
       FSharp.Core (>= 4.6) - restriction: || (== net6.0) (&& (== netstandard2.0) (>= netcoreapp2.1))
       System.Collections.Immutable (>= 1.7.1) - restriction: || (== net6.0) (&& (== netstandard2.0) (>= netcoreapp2.1))
-=======
-    System.Windows.Extensions (6.0) - restriction: || (== net5.0) (&& (== netstandard2.0) (>= netcoreapp3.1))
-      System.Drawing.Common (>= 6.0) - restriction: || (== net5.0) (&& (== netstandard2.0) (>= netcoreapp3.1))
-    YoloDev.Expecto.TestSdk (0.12.20)
-      Expecto (>= 9.0 < 10.0) - restriction: || (== net5.0) (&& (== netstandard2.0) (>= netcoreapp2.1))
-      FSharp.Core (>= 4.6) - restriction: || (== net5.0) (&& (== netstandard2.0) (>= netcoreapp2.1))
-      System.Collections.Immutable (>= 1.7.1) - restriction: || (== net5.0) (&& (== netstandard2.0) (>= netcoreapp2.1))
->>>>>>> 2182f6ae
 GITHUB
   remote: TheAngryByrd/FsLibLog
     src/FsLibLog/FsLibLog.fs (f81cba440bf0476bb4e2262b57a067a0d6ab78a7)
