--- conflicted
+++ resolved
@@ -63,11 +63,7 @@
   | FSACRuntime.NETCoreFDD -> Some ()
   | FSACRuntime.NET -> None
 
-<<<<<<< HEAD
-let isTestSkipped cfg (fn : string) =
-=======
 let isTestSkipped cfg (fn: string) =
->>>>>>> 231d4497
   let file = Path.GetFileName(fn)
   let dir = Path.GetFileName(Path.GetDirectoryName(fn))
 
