# Changelog

<<<<<<< HEAD
=======
## [0.57.4] - 2022-09-30

### Fixed

* [Update LSP library so Code Actions calls don't crash anymore](https://github.com/fsharp/FsAutoComplete/pull/1018)

## [0.57.3] - 2022-09-27

### Fixed

* [Don't let codeFixes bring down the application](https://github.com/fsharp/FsAutoComplete/pull/1016)

### Changed

* [Renamed fantomas-tool settings to fantomas](https://github.com/fsharp/FsAutoComplete/pull/1012) (Thanks @nojaf!)

## [0.57.2] - 2022-09-24

### Fixed

* [Fix request cancellation causing crashes for emacs clients](https://github.com/fsharp/FsAutoComplete/pull/1013)

>>>>>>> 034b6880
## [0.57.1] - 2022-09-22

### Changed

* [Remove diagnostics for files that aren't in the workspace when they are closed](https://github.com/fsharp/FsAutoComplete/pull/1010) (thanks @Booksbaum!)
* [Improve performance/concurrency for checking files](https://github.com/fsharp/FsAutoComplete/pull/1008) (thanks @Booksbaum!)

## [0.57.0] - 2022-09-05

### Added

* [Add `fsharp/addExistingFile` LSP command](https://github.com/fsharp/FsAutoComplete/pull/1002) (Thanks @MangelMaxime!)
* Support for .NET SDK 6.0.400 and 7.0.100
  * Primary change was updating the Ionide.ProjInfo dependency

### Changed

* [Improvements/Fixes for unused declarations](https://github.com/fsharp/FsAutoComplete/pull/998) (thanks @Booksbaum!)
  * Detect more cases when values are unused
  * Fixes for associated codefix to remove or ignore the value
* [Support removing files that are outside the fsproj directory](https://github.com/fsharp/FsAutoComplete/pull/1001) (thanks @MangelMaxime!)
* Reverted back to full-text synchronization from incremental sync
  * This didn't play well with the debounced checking that we do, so we need to rethink the interaction between the features

## [0.56.2] - 2022-08-19

### Changed

* [Use incremental text sync instead of full text sync](https://github.com/fsharp/FsAutoComplete/pull/981)
* [Nicer errors when CodeLenses cannot be resolved](https://github.com/fsharp/FsAutoComplete/pull/989)
* [Removed compiler-generated and hidden types from the documentation endpoints](https://github.com/fsharp/FsAutoComplete/pull/992) (thanks @MangelMaxime!)

### Added

* [Keywords should work in tooltips consistently now](https://github.com/fsharp/FsAutoComplete/pull/982)
* [Prevent codelenses from getting out of sync with document source](https://github.com/fsharp/FsAutoComplete/pull/987)
* [Added a new command fsharp/removeFile for removing a file from a project](https://github.com/fsharp/FsAutoComplete/pull/990)

### Fixed

* [Clear stale errors when renaming a file](https://github.com/fsharp/FsAutoComplete/pull/973)
* [Respect disabling in-memory project references](https://github.com/fsharp/FsAutoComplete/pull/974)
* [Remove unused formatting from completion and signature items](https://github.com/fsharp/FsAutoComplete/pull/979)
* [Performance regresssions in typechecking files](https://github.com/fsharp/FsAutoComplete/pull/977)
* [Better precondition checking for adding new files to projects](https://github.com/fsharp/FsAutoComplete/pull/991) (thanks @MangelMaxime!)
* [support CodeLenses for single-character identifiers](https://github.com/fsharp/FsAutoComplete/pull/994)

## [0.56.0] - 2022-07-23

### Added

* [Format range provider](https://github.com/fsharp/FsAutoComplete/pull/969)
* [Info toolip for inlay hints](https://github.com/fsharp/FsAutoComplete/pull/972)
* [Rename: Add backticks to name if necessary](https://github.com/fsharp/FsAutoComplete/pull/970) (thanks @Booksbaum!)

### Fixed

* [Disable cross-project typechecking on every edit](https://github.com/fsharp/FsAutoComplete/pull/971)


## [0.55.0] - 2022-07-12

### Added

* [Support for LSP 3.17 InlayHints](https://github.com/fsharp/FsAutoComplete/pull/943)

### Fixed

* [Codelens for -1 reference no longer shown](https://github.com/fsharp/FsAutoComplete/pull/965)
* [Remove backticks for signatures in signature help](https://github.com/fsharp/FsAutoComplete/pull/964)
* [Tons of bugs and enhancements to InlayHints](https://github.com/fsharp/FsAutoComplete/pull/957) (thanks @Booksbaum!)
* [Renames and reference counts are more accurate](https://github.com/fsharp/FsAutoComplete/pull/945)
* [Fix index out of bounds in signature helpers](https://github.com/fsharp/FsAutoComplete/pull/956) (thanks @Booksbaum!)

### Changed

* [Use the parent dotnet binary to set the toolspath](https://github.com/fsharp/FsAutoComplete/pull/958)

### Removed

* [FAKE Integration](https://github.com/fsharp/FsAutoComplete/pull/961)
* Custom InlayHints - (fsharp/inlayHints, removed in favor of LSP inlayHints)

## [0.54.0] - 2022-05-29

### Fixed

* [IndexOutOfBounds exceptions that took down the process](https://github.com/fsharp/FsAutoComplete/pull/938) (thanks @BooksBaum!)

### Changed

* [Update Ionide.LanguageServerProtocol to get new types and fixes](https://github.com/fsharp/FsAutoComplete/pull/948) (thanks @BooksBaum!)
* [Enable several features to be used with untitled/unsaved files](https://github.com/fsharp/FsAutoComplete/pull/949) (thanks @BooksBaum!)
  * Shift+F1 help, Info Panel, Pipeline Hints, and Line Lens all work now for unsaved/untitled loose files
  * This required an API change to the `fsharp/fileParsed` notification - it now returns a URI instead of a string
  * This required an API change to the `fsharp/pipelineHint` request - is is now `{ TextDocument: TextDocumentIdentifier }`

## [0.53.2] - 2022-05-13

### Added
* [Update Fantomas.Client to use new fantomas alpha if present](https://github.com/fsharp/FsAutoComplete/pull/938) (thanks @nojaf!)

## [0.53.1] - 2022-05-01

### Changed

* [Alter logic for showing inlay hints to show fewer hints on parameters](https://github.com/fsharp/FsAutoComplete/pull/9350) (thanks @Booksbaum!)

## [0.53.0] - 2022-04-29

### Added

* [New Codefix: rename parameter to match signature file](https://github.com/fsharp/FsAutoComplete/pull/917) (thanks @Booksbaum!)
* [Config toggles for both kinds of code lenses](https://github.com/fsharp/FsAutoComplete/pull/931)

### Changed

* [Don't trigger inlay hints for typed bindings](https://github.com/fsharp/FsAutoComplete/pull/922)
* [Updated to Ionide.LanguageServerProtocol 0.4.0](https://github.com/fsharp/FsAutoComplete/pull/933)
* [Trigger fewer inlay hints for certain kinds of parameters](https://github.com/fsharp/FsAutoComplete/pull/932)

### Fixed

* Don't hardcode state file to my personal user directory
* [Don't generate state file in an OS-specific way](https://github.com/fsharp/FsAutoComplete/pull/927)
* [ImplementInterface code fix unification and improvements](https://github.com/fsharp/FsAutoComplete/pull/929) (thanks @Booksbaum!)
* [More trigger locations and behavior fixes for the Add Explicit Type to Parameter CodeFix](https://github.com/fsharp/FsAutoComplete/pull/926) (thanks @Booksbaum!)

## [0.52.1] - 2020-04-16

### Changed

* [Updated proj-info to get support for C#/VB projects, as well as .NET SDK workload support](https://github.com/fsharp/FsAutoComplete/pull/920)

## [0.52.0] - 2020-04-14

### Added

* [New notification - `fsharp/testDetected`. This notification is fired per-file when tests are detected for the current file. The data in the payload can be used to run individual tests or groups of tests.](https://github.com/fsharp/FsAutoComplete/pull/893)
* [New endpoint - `fsharp/inlayHints](https://github.com/fsharp/FsAutoComplete/pull/907). This provides support for type annotation and parameter name inlay hints.
* [New codefix - convert erroring single-quoted interpolations to triple-quoted interpolations](https://github.com/fsharp/FsAutoComplete/pull/910)
* [New command-line argument - `--state-directory`. Specified a folder to store workspace-specific FSAC data.](https://github.com/fsharp/FsAutoComplete/pull/913)


### Changed

* [Update to .NET 6](https://github.com/fsharp/FsAutoComplete/pull/903) (Thanks @dsyme!)
* [Update to FCS 41.0.3](https://github.com/fsharp/FsAutoComplete/pull/890)
* [Update to Ionide.ProjInfo 0.58.2 to get fixes around the project loader loop](https://github.com/fsharp/FsAutoComplete/pull/904), [project cache](https://github.com/ionide/proj-info/pull/139), and [legacy project support](https://github.com/ionide/proj-info/pull/131)
* [Completions for types are much better now](https://github.com/fsharp/FsAutoComplete/pull/908) (thanks @tboby!)
* [Completions triggers on the first typed character](https://github.com/fsharp/FsAutoComplete/pull/909) (thanks @tboby!)
* [New CLI Parser with support for auto-completion and nicer help](https://github.com/fsharp/FsAutoComplete/pull/888)

### Fixed

* [Record stub generation works again](https://github.com/fsharp/FsAutoComplete/pull/905)
* The fsautocomplete.netcore.zip file that was previously added to the release announcement on GitHub is back again.
* [Several corner cases around code fixes and many LSP server endpoints](https://github.com/fsharp/FsAutoComplete/pull/911) ([part 2](https://github.com/fsharp/FsAutoComplete/pull/915)) (Thanks @Booksbaum!)

## [0.51.0] - 2022-03-13

### Fixed

* [No longer cause SignatureHelp errors due to errors in text navigation](https://github.com/fsharp/FsAutoComplete/pull/894)

### Added

* [New Codefix: Convert positional DU patterns to named patterns](https://github.com/fsharp/FsAutoComplete/pull/895)

## [0.50.1] - 2022-03-12

### Fixed

* [Fix textDocument/publishDiagnostics sometimes not getting sent](https://github.com/fsharp/FsAutoComplete/pull/887) (Thanks @Booksbaum!)
* [Fix completions in the middle of lines](https://github.com/fsharp/FsAutoComplete/pull/892)

## [0.50.0] - 2022-01-23

### Added

* New release process driven by this Changelog

### Changed

* [Update Fantomas.Client to prefer stable versions](https://github.com/fsharp/FsAutoComplete/pull/880) (Thanks @nojaf)
* [Moved to use the Ionide.LanguageServerProtocol shared nuget package](https://github.com/fsharp/FsAutoComplete/pull/875)

### Fixed
* [Sourcelink's go-to-definition works better on windows for deterministic paths](https://github.com/fsharp/FsAutoComplete/pull/878)
* [Fix missing commas in Info Panel generic type signatures](https://github.com/fsharp/FsAutoComplete/pull/870) (Thanks @jcmrva!)
* [Fix off-by-1 error in the negation-to-subtraction codefix](https://github.com/fsharp/FsAutoComplete/pull/882) (Thanks @jasiozet!)

## [0.49.5] - 2021-12-01

### Added

## [0.49.4] - 2021-11-20

### Added
* BUGFIX: [Fix background service](https://github.com/fsharp/FsAutoComplete/pull/858)
* BUGFIX: [Fix File System](https://github.com/fsharp/FsAutoComplete/pull/860)

## [0.49.3] - 2021-11-19

### Added
* ENHANCEMENT: [Better handling of file typechecking after FCS 40 update](https://github.com/fsharp/FsAutoComplete/pull/857)
* BUGFIX: [Fix regression in cross-project support after FCS 40 update in proj-info](https://github.com/fsharp/FsAutoComplete/pull/857)

## [0.49.2] - 2021-11-16

### Added
* BUGFIX: [Fix probing for dotnet binary locations in the dotnet tool](https://github.com/fsharp/FsAutoComplete/pull/854)

## [0.49.1] - 2021-11-14

### Added
* BUGFIX: [Fix stuck code lenses](https://github.com/fsharp/FsAutoComplete/pull/852) (thanks @beauvankirk!)

## [0.49.0] - 2021-10-29

### Added
* FEATURE: [Support .Net 6 and F# 6](https://github.com/fsharp/FsAutoComplete/pull/846)

## [0.48.2] - 2021-10-27

### Added
* BUGFIX: [Fix Fantomas.Client reference in the fsautocomplete dotnet tool](https://github.com/fsharp/FsAutoComplete/pull/844)

## [0.48.1] - 2021-10-24

### Added
* BUGFIX: [Bump Fantomas.Client to 0.3.1](https://github.com/fsharp/FsAutoComplete/pull/842) (thanks @nojaf!)

## [0.48.0] - 2021-10-23

### Added
* BUGFIX: [update handling of langword and crefs in see xmldoc nodes](https://github.com/fsharp/FsAutoComplete/pull/838)
* BUGFIX: [handle href elements on a, see, and xref xml doc comments](https://github.com/fsharp/FsAutoComplete/pull/839)
* FEATURE: [Use user's managed Fantomas dotnet tool instead of embedding directly into FSAC](https://github.com/fsharp/FsAutoComplete/pull/836) (thanks @nojaf!)

## [0.47.2] - 2021-09-09

### Added
* BUGFIX: [Fix dotnet template rendering on non-english locales](https://github.com/fsharp/FsAutoComplete/pull/826) (thanks @jmiven)
* ENHANCEMENT: [Don't provide completions or tooltips for string literals of all kinds](https://github.com/fsharp/FsAutoComplete/pull/830)
This allows for other extensions to provide completions/hover tooltips for these strings when configured to do so

## [0.47.1] - 2021-08-04

### Added
* BUGFIX: [Handle exceptions from fantomas a bit more safely](https://github.com/fsharp/FsAutoComplete/pull/823)

## [0.47.0] - 2021-07-25

### Added
* BUGFIX: [Fix loading of dotnet new templates](https://github.com/fsharp/FsAutoComplete/pull/815) (thanks @Happypig375)
* BUGFIX: [Fix datatype for workspace/applyEdit request](https://github.com/fsharp/FsAutoComplete/pull/816)
* ENHANCEMENT: [Update Fantomas to 4.5.0 stable](https://github.com/fsharp/FsAutoComplete/pull/813) (thanks @nojaf)
* ENHANCEMENT: [Enable running on .net 6 via rollForward](https://github.com/fsharp/FsAutoComplete/pull/818)
NOTE: if you have both 5.0 and 6.0 SDKs installed, you _must_ launch fsautocomplete by passing the `--fx-version` argument to the dotnet CLI. See [the cli docs](https://docs.microsoft.com/en-us/dotnet/core/tools/dotnet) for more details.

## [0.46.7] - 2021-06-29

### Added
* ENHANCEMENT: [Make the RemoveUnusedBinding codefix work for parameters as well as nested bindings](https://github.com/fsharp/FsAutoComplete/pull/812)

## [0.46.6] - 2021-06-27

### Added
* ENHANCEMENT: [Make the Unused Value analyzer suggest single-underscore discards](https://github.com/fsharp/FsAutoComplete/pull/795) (thanks @pblasucci)
* ENHANCEMENT: [Add new 'Add explicit type annotation' codefix](https://github.com/fsharp/FsAutoComplete/pull/807)
This works for parameters, but not function-typed parameters
* BUGFIX: [Align with LSP protocol around command fields](https://github.com/fsharp/FsAutoComplete/commit/a3f5564ea579767f40cf673595db1efbcf755d85)
Fixes an issue in Ionide-vim (thanks @cannorin)

## [0.46.5] - 2021-06-21

### Added
* ENHANCEMENT: [Add diagnostic code links to Compiler, Linter, and Analyzer diagnostics](https://github.com/fsharp/FsAutoComplete/pull/804)

## [0.46.4] - 2021-06-18

### Added
* ENHANCEMENT: [Reenable FSharpLint linting](https://github.com/fsharp/FsAutoComplete/pull/799)

## [0.46.3] - 2021-06-17

### Added
* ENHANCEMENT: [Update Fantomas dependency to latest prerelease](https://github.com/fsharp/FsAutoComplete/pull/798)

## [0.46.2] - 2021-06-13

### Added
* BUGFIX: fix the dotnet tool packaging to include a missing dependency for code formatting
* BUGFIX: [fix indentation and insert position for unopened namespaces](https://github.com/fsharp/FsAutoComplete/pull/788) (Thanks @Booksbaum)
* ENHANCEMENT: [Render parameters that are functions with parens for readability](https://github.com/fsharp/FsAutoComplete/pull/785)

## [0.46.1] - 2021-06-09

### Added
* Publish the dotnet tool fsautocomplete to nuget. It can be installed with `dotnet tool install fsautocomplete`.

## [0.46.0] - 2021-05-15

### Added
* [Improve memory usage by reducing string array allocations](https://github.com/fsharp/FsAutoComplete/pull/777)
* [Fix fsharp/signature off-by-ones](https://github.com/fsharp/FsAutoComplete/pull/782) (Thanks @mhoogendoorn)
* [Fix analyzer usage](https://github.com/fsharp/FsAutoComplete/pull/783)
* [Add new codefixes](https://github.com/fsharp/FsAutoComplete/pull/784)
* Add missing self-identifier to instance member
* Refactor `typeof<'t>.Name` to `nameof('t)`

## [0.45.4] - 2021-04-30

### Added
* Fix returned tokens in `textDocument/semanticTokens/full` and `textDocument/semanticTokens/range` to no longer return zero-length tokens.

## [0.45.3] - 2021-04-23

### Added
* Improve edgecase detection when
  * finding declarations
  * finding type definitions
  * getting symbol usages
  * checking for inclusion in a file

## [0.45.2] - 2021-04-18

### Added
* Improve overload detection in `textDocument/signatureHelp` for methods

## [0.45.1] - 2021-04-18

### Added
* Fix regression in `textDocument/completion` introduced in 0.45.0

## [0.45.0] - 2021-04-17

### Added
* Update Unused Binding CodeFix to handle more cases
* Enable faster typechecking when signature files are present for a module
  * Happens transparently, but is mutually exclusive with analyzers.
* Refactors around tooltip signature generation
* Fix the display of units of measure in tooltips (`float<m/s>` instead of `float<MeasureInverse<MeasureProduct<.....>>>`)
* Much better experience for signature help for function applications and method calls
* Update the Generate Abstract Class CodeFix to work for abstract classes that aren't defined in F#

## [0.44.0] - 2021-03-15

### Added
* Update to Ionide.ProjInfo 0.51 to prevent workspace init deadlocks

## [0.43.0] - 2021-03-15

### Added
* Fantomas updated to 4.4 stable
* FCS 39 update
* More codefixes!
* Fixed serialization of the FormattingOptions type to prevent server crashes
* Performance enhancements for the BackgroundService

## [0.42.0] - 2021-02-03

### Added
* Many large changes, .Net 5 is required now
* Support for LSP semantic highlighting
* Fantomas upgrade to 4.4.0-beta-003
* FCS 38.0.2 upgrade
* Use Ionide.ProjInfo for the project system instead of the oen built into this repo
* Use local hosted msbuild to crack projects instead of managing builds ourselves

## [0.41.1] - 2020-03-23

### Added
* Fix `PublishDiagnosticsCapabilities` type [#574](https://github.com/fsharp/FsAutoComplete/pull/574) by [@Gastove](https://github.com/Gastove)
* Set defaultDotNetSDKRoot on Linux correctly [#576](https://github.com/fsharp/FsAutoComplete/pull/576) by [@Krzysztof-Cieslak](https://github.com/Krzysztof-Cieslak)

## [0.41.0] - 2020-03-10

### Added
* Rework documentation parser [#446](https://github.com/fsharp/FsAutoComplete/issues/446) by [@MangelMaxime](https://github.com/MangelMaxime)
* Update FAKE integration [#566](https://github.com/fsharp/FsAutoComplete/issues/566) by [@baronfel](https://github.com/baronfel)
* Update FSharp.Analyzers.SDK to 0.4 [#568](https://github.com/fsharp/FsAutoComplete/issues/568) by [@baronfel](https://github.com/baronfel)

## [0.40.1] - 2020-02-28

### Added
* Update to FCS 34.1 ( + all other deps) [#552](https://github.com/fsharp/FsAutoComplete/issues/556) by [@baronfel](https://github.com/baronfel)

## [0.40.0] - 2020-02-19

### Added
* Move Fantomas formatting to Core project [#553](https://github.com/fsharp/FsAutoComplete/issues/553) by [@Krzysztof-Cieslak](https://github.com/Krzysztof-Cieslak)
* Fix return type in signatures in documentation formatter [#554](https://github.com/fsharp/FsAutoComplete/issues/554) by [@Krzysztof-Cieslak](https://github.com/Krzysztof-Cieslak)
* Work around build infrastructure by [@Krzysztof-Cieslak](https://github.com/Krzysztof-Cieslak)
* Allows analyzer paths to be absolute [#555](https://github.com/fsharp/FsAutoComplete/issues/555) by [@Zaid-Ajaj](https://github.com/Zaid-Ajaj)
* Update FSI references version-finding algorithm to probe packs dir as well as runtimes dir [#556](https://github.com/fsharp/FsAutoComplete/issues/556) by [@baronfel](https://github.com/baronfel)
* Update FSharp.Analyzers.SDK to 0.3.0 and make them available only in .Net Core build [#557](https://github.com/fsharp/FsAutoComplete/issues/557) by [@Krzysztof-Cieslak](https://github.com/Krzysztof-Cieslak)

## [0.39.0]

### Added

## [0.38.2]

### Added

## [0.38.1] - 2019-04-16

### Added
* fix packaging of zip releases [#373](https://github.com/fsharp/FsAutoComplete/issues/373) by [@TOTBWF](https://github.com/TOTBWF)

## [0.38.0] - 2019-04-10

### Added
* upgrade to `FSharp.Compiler.Service` v28.0.0
* upgrade to `FSharpLint.Core` v0.10.8
* include symbolcache `runtimeconfig.json` and `deps.json` to .net core binaries
* add `default.win32manifest` to .net core binaries
* fix to allow run with only .NET Core Runtime 3 installed (previously v2.x was required) [#364](https://github.com/fsharp/FsAutoComplete/issues/364)
* add go-to-implementation command (`symbolimplementation`)

## [0.37.0] - 2019-02-28

### Added
* upgrade to `FSharp.Compiler.Service` v27.0.1
* upgrade to `FSharpLint.Core` v0.10.7

## [0.36.0] - 2019-02-20

### Added
* upgrade to `FSharp.Compiler.Service` v26.0.1 (#338)
* upgrade to `FSharpLint.Core` v0.10.5

## [0.35.0] - 2019-02-19

### Added
* new project parser for old fsproj/fsx based on `Dotnet.ProjInfo`, enabled by default in .NET Core FSAC
* add unused declarations diagnostic
* add simplified names analyzer
* add unused opens analyzer
* styling for XmlDocs and tooltips
* add find type declaration command
* adds autocomplete for external (from unopened namespaces and modules) symbols, provides information where and what `open` statements should be inserted
* add workspaceLoad async command
* add notifications (project loading, etc). In http mode, using websocket
* add generic parameters to tooltips
* include keywords in autocomplete only when needed
* don't autocomplete for comments, strings etc
* add project cache
* watch file changes, to trigger project reloading
* implement record stub generator (#297)
* add background and persistent symbol cache out of process
* use dnspy libs to navigate to decompiled files for external libs (#299)
* fsac .NET runs as 64 bit exe
* add description for '=' symbol (#312)
* fix autocomplete for literal values (#316)
* support keywords in helptext command
* add interface stub generator (#327)
* support `FSharp.Analyzers.SDK` analyzer
* upgrade to `FSharp.Compiler.Service` v25.0.1
* upgrade to `Dotnet.ProjInfo` v0.31.0
* upgrade to `FSharpLint.Core` v0.10.4

## [0.34.0] - 2017-09-13

### Added
* support mixed dotnet langs projects (#173)
* add detailed errors info (#175)
* add hostPID command line arg (#190)
* add workspace peek command (#191)
* fix ci, .net core 2.0 RTM, normalize fsprojs (#197)
* fix linter crash (#206)
* single console app (#212)

## [0.33.0] - 2017-06-13

### Added
* add sdk 2.0 support (#166)

## [0.32.0] - 2017-04-16

### Added
* .NET Core project support

## [0.31.1] - 2017-02-07

### Added
* Allow for inconsistent casing of "Fsharp" when detecting: #149.

## [0.31.0] - 2017-01-27

### Added
* Improvements from downstream ionide fork:
  - support msbuild15, same as preview2
  - Add Background checking
  - Performance updates for find usages
  - Implement GetNamespaceSuggestions
  - Update FSharpLint version
  - Optimize GetNamespaceSuggestions
  - Optimize GetDeclarations
  - Add endpoint for F1 Help
  - ... and more!
* (Some of these features only exposed currently via HTTP interface)

## [0.30.2] - 2016-10-31

### Added
* Add parse errors, tooltips for keywords, and signatures for constructors: #135.

## [0.30.1] - 2016-10-31

### Added
* Invalid release, ignore.

## [0.30.0] - 2016-10-30

### Added
* Add EnclosingEntity and IsAbstract to Declaration contract: #129.
* Merge Ionide changes (#123):
  - Glyphs
  - Update dependencies
  - Lint settings
  - Keyword completion

## [0.29.0] - 2016-07-12

### Added
* Add command for all declarations in known projects: #117.
* cache ProjectResponse, invalidate it if project file's last write time changed: #116.
* Add command to parse all known projects: #115.
* Merge Ionide changes (#110):
  - Naive support for project.json (this probably will be dropped in futture but let's have it now)
  - Better (file) paths normalization across different features
  - Resolve scripts to latest .Net on Windows
  - Make completion faster on Suave
  - Depend on F# 4 (FSharp.Core deployed with application) instead of 4.3.1
* Fix Symboluseproject: #104.

## [0.28.0] - 2016-04-05

### Added
* Backwards-incompatible: Make completions faster by not requiring a parse on each request: #99
* Add `SymbolUseProject` command: #101.
* Add typesig command, that doesn't get Comment data: #73
* Add extraction of xmldoc from other assemblies (from .xml files).

## [0.27.4] - 2016-02-18

### Added
* Normalize paths to source files from projects: #94.

## [0.27.3] - 2016-02-08

### Added
* Set MinThreads to avoid deadlocks on Mono < 4.2.2: #92.

## [0.27.2] - 2016-02-05

### Added
* Upgrade to FCS 2.0.0.4 to fix project cracking with spaces in paths: #91.

## [0.27.1] - 2016-01-26

### Added
* Upgrade to FCS 2.0.0.3 to fix VS2015 project cracking: #89.

## [0.27.0] - 2015-12-08

### Added
* Upgrade to FCS 2.0.0.0-beta and add project cracking verbosity option: #86.
* Add FSharpLint support: #83.

## [0.26.1] - 2015-10-23

### Added
* Switch to depend on FSharp.Core 4.3.1.0: #81.
* Don't output a BOM to standard out: #82

## [0.26.0] - 2015-10-20

### Added
* Fix for uncompiled referenced projects: #78.
* Backwards-incompatible: Framework no longer returned in `project` response.

## [0.25.1] - 2015-10-16

### Added
* Add App.config to FsAutoComplete.Suave release: #76.
* Also for fsautocomplete.exe.

## [0.25.0] - 2015-10-14

### Added
* Add Suave hosting for FSAC: #74.
* Backwards-incompatible: return GlyphName rather than code in
* Declarations message: #75.

## [0.24.1] - 2015-09-11

### Added
* Fix StackOverflowException and encoding issue: #70.

## [0.24.0] - 2015-09-04

### Added
* Backwards-incompatible: do not format help text, leave that to the client, which allows the display to be more semantic. #63 (due to @Krzysztof-Cieslak)

## [0.23.1] - 2015-09-02

### Added
* Fix MSBuild v14 support on non-English systems by avoiding attempting to load *.resources.dll (patch from @ryun).

## [0.23.0] - 2015-08-14

### Added
* Add a new `colorizations <true|false>` command to enable/disable asynchronous provision of colorization information following a parse: #60 (Fixes #44).
*  Newest FSharp.Core is used for type-checking scripts and for projects that do not reference FSharp.Core. Supports F# 3.0, 3.1 and 4.0: #59.
*  If MSBuild v12 is not available, instead try load MSBuild v14. This, together with the previous point, adds support for VS2015-only Windows installs: #57. Fixes: #12 #21 #23 #25 #54.
*  Backwards-incompatible: `compilerlocation` command has changed. Now provides path to best version of msbuild, fsc and fsi on Windows: #23.

## [0.22.0] - 2015-08-06

### Added
* Backwards-incompatible: Symbol use command now includes FileName rather than Filename

## [0.21.1] - 2015-08-06

### Added
* Reduce timeout message from 'error' to 'info'

## [0.21.0] - 2015-08-04

### Added
* Update to FCS 1.4.X (support for F# 4.0): #52
* Automatically reparse F# project files if they are changed on disk: #47

## [0.20.1] - 2015-07-30

### Added
* Fix exception in `symboluse` command: #46.

## [0.20.0] - 2015-07-28

### Added
* Backwards-incompatible changes:
  * Update helptext command to return { Name = ""; Text = "" }. Fixes #35.
  * `project` command response now has 'null' for OutputFile and TargetFramework if a value cannot be determined.
* FSharp.CompilerBinding removed, and used parts absorbed. Fixes #17.
* ScriptCheckerOptions fetched with no timeout, and also stores them. Fixes #18, #28.
* If a .fs file is not in a loaded project, produce an incomplete typecheck environment for it to give basic results.
* Update parsing of project options to include ProjectReferences. Fixes #39.
* Separate parsing of commands, main command loop, and formatting of response message into separate modules.

## [0.19.0] - 2015-06-30

### Added
* Add symboluse command - https://github.com/fsharp/FsAutoComplete/pull/34
* Breaking change: all columns returned are now 1-based. Format of error locations has also changed to be more consistent with other formats.
* Add param completion command - https://github.com/fsharp/FsAutoComplete/pull/30

## [0.18.2] - 2015-06-13

### Added
* Update to FCS 0.0.90 (fix referencing PCL projects) - https://github.com/fsharp/FsAutoComplete/pull/26

## [0.18.1] - 2015-06-09

### Added
* Prevent test assemblies from being included in release archives by avoiding forcing the output directory.

## [0.18.0] - 2015-06-03

### Added
* Adjust for 1-based column indexing - https://github.com/fsharp/FSharp.AutoComplete/pull/13
  * Note that this was previously the intended behaviour, but column indexes were treated as 0-based. Ensure that both line and column indexes sent in commands are 1-based.

## [0.17.0] - 2015-05-31

### Added
* Completion filtering - https://github.com/fsharp/FSharp.AutoComplete/pull/10

## [0.16.0] - 2015-05-28

### Added
* Implement multiple unsaved file checking - https://github.com/fsharp/FSharp.AutoComplete/pull/8

## [0.15.0] - 2015-05-20

### Added
* Add Glyphs to completion responses - https://github.com/fsharp/FSharp.AutoComplete/pull/1<|MERGE_RESOLUTION|>--- conflicted
+++ resolved
@@ -1,7 +1,5 @@
 # Changelog
 
-<<<<<<< HEAD
-=======
 ## [0.57.4] - 2022-09-30
 
 ### Fixed
@@ -24,7 +22,6 @@
 
 * [Fix request cancellation causing crashes for emacs clients](https://github.com/fsharp/FsAutoComplete/pull/1013)
 
->>>>>>> 034b6880
 ## [0.57.1] - 2022-09-22
 
 ### Changed
