--- conflicted
+++ resolved
@@ -470,14 +470,11 @@
 type WorkspacePeekRequest = {Directory : string; Deep: int; ExcludedDirs: string array}
 type DocumentationForSymbolReuqest = {XmlSig: string; Assembly: string}
 
-<<<<<<< HEAD
 type FakeTargetsRequest = {FileName : string; FakeContext : FakeSupport.FakeContext; }
-=======
 type LineLensConfig = {
     Enabled: string
     Prefix: string
 }
->>>>>>> 9c0664fa
 
 type FSharpConfigDto = {
     AutomaticWorkspaceInit: bool option
