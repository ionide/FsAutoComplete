﻿<?xml version="1.0" encoding="utf-8"?>
<Project ToolsVersion="4.0" DefaultTargets="Build" xmlns="http://schemas.microsoft.com/developer/msbuild/2003">
  <PropertyGroup>
    <Configuration Condition=" '$(Configuration)' == '' ">Debug</Configuration>
    <Platform Condition=" '$(Platform)' == '' ">AnyCPU</Platform>
    <ProductVersion>8.0.30703</ProductVersion>
    <SchemaVersion>2.0</SchemaVersion>
    <ProjectGuid>{B6AB4EF3-8F60-41A1-AB0C-851A6DEB169E}</ProjectGuid>
    <OutputType>Exe</OutputType>
    <RootNamespace>FsAutoComplete</RootNamespace>
    <AssemblyName>fsautocomplete</AssemblyName>
    <TargetFrameworkVersion>v4.5</TargetFrameworkVersion>
    <SolutionDir Condition="$(SolutionDir) == '' Or $(SolutionDir) == '*Undefined*'">..\</SolutionDir>
    <Name>FSharp.InteractiveAutocomplete</Name>
    <UsePartialTypes>False</UsePartialTypes>
    <TargetFSharpCoreVersion>4.4.0.0</TargetFSharpCoreVersion>
    <MinimumVisualStudioVersion Condition="'$(MinimumVisualStudioVersion)' == ''">11</MinimumVisualStudioVersion>
    <TargetFrameworkProfile />
  </PropertyGroup>
  <PropertyGroup Condition=" '$(Configuration)|$(Platform)' == 'Debug|AnyCPU' ">
    <DebugSymbols>True</DebugSymbols>
    <DebugType>full</DebugType>
    <Optimize>False</Optimize>
    <Tailcalls>False</Tailcalls>
    <OutputPath>bin\Debug</OutputPath>
    <DefineConstants>DEBUG;TRACE</DefineConstants>
    <WarningLevel>3</WarningLevel>
    <DocumentationFile>bin\Debug\fsautocomplete.xml</DocumentationFile>
    <OtherFlags>--warnon:1182</OtherFlags>
  </PropertyGroup>
  <PropertyGroup Condition=" '$(Configuration)|$(Platform)' == 'Release|AnyCPU' ">
    <DebugType>pdbonly</DebugType>
    <Optimize>True</Optimize>
    <Tailcalls>True</Tailcalls>
    <OutputPath>bin\Release</OutputPath>
    <DefineConstants>TRACE</DefineConstants>
    <WarningLevel>3</WarningLevel>
    <DocumentationFile>bin\Release\fsautocomplete.xml</DocumentationFile>
    <DebugSymbols>False</DebugSymbols>
  </PropertyGroup>
  <PropertyGroup>
    <FSharpTargetsPath>$(MSBuildExtensionsPath32)\Microsoft\VisualStudio\v$(VisualStudioVersion)\FSharp\Microsoft.FSharp.Targets</FSharpTargetsPath>
  </PropertyGroup>
  <PropertyGroup Condition="'$(VisualStudioVersion)' == '10.0' OR '$(VisualStudioVersion)' == '11.0'">
    <FSharpTargetsPath>$(MSBuildExtensionsPath32)\..\Microsoft SDKs\F#\3.0\Framework\v4.0\Microsoft.FSharp.Targets</FSharpTargetsPath>
  </PropertyGroup>
  <Import Project="$(FSharpTargetsPath)" Condition="Exists('$(FSharpTargetsPath)')" />
  <Choose>
    <When Condition="$(TargetFrameworkIdentifier) == '.NETFramework' And $(TargetFrameworkVersion) == 'v4.5'">
      <PropertyGroup>
        <__paket__FSharp_Compiler_Service_ProjectCracker_targets>net45\FSharp.Compiler.Service.ProjectCracker</__paket__FSharp_Compiler_Service_ProjectCracker_targets>
      </PropertyGroup>
    </When>
  </Choose>
  <!--
  <PropertyGroup>
    <FSharpTargetsPath>$(MSBuildExtensionsPath32)\Microsoft\VisualStudio\v$(VisualStudioVersion)\FSharp\Microsoft.FSharp.Targets</FSharpTargetsPath>
  </PropertyGroup>
  <PropertyGroup Condition="'$(VisualStudioVersion)' == '10.0' OR '$(VisualStudioVersion)' == '11.0'">
    <FSharpTargetsPath>$(MSBuildExtensionsPath32)\..\Microsoft SDKs\F#\3.0\Framework\v4.0\Microsoft.FSharp.Targets</FSharpTargetsPath>
  </PropertyGroup>
  <Import Project="$(FSharpTargetsPath)" Condition="Exists('$(FSharpTargetsPath)')" />
  -->
  <ItemGroup>
    <Compile Include="AssemblyInfo.fs" />
    <Compile Include="Debug.fs" />
    <Compile Include="Options.fs" />
    <Compile Include="CommandInput.fs" />
    <Compile Include="JsonSerializer.fs" />
    <Compile Include="Program.fs" />
    <None Include="FsAutoComplete.fsproj.paket.references" />
    <Content Include="App.config" />
  </ItemGroup>
  <ItemGroup>
    <Reference Include="mscorlib" />
    <Reference Include="System" />
    <Reference Include="System.Xml" />
    <Reference Include="System.Numerics" />
  </ItemGroup>
  <ItemGroup>
    <ProjectReference Include="..\FsAutoComplete.Core\FsAutoComplete.Core.fsproj">
      <Name>FsAutoComplete.Core</Name>
      <Project>{4e4786f3-4566-44e1-8787-91790007f0f6}</Project>
      <Private>True</Private>
    </ProjectReference>
  </ItemGroup>
  <Choose>
    <When Condition="$(TargetFrameworkIdentifier) == '.NETFramework' And $(TargetFrameworkVersion) == 'v4.5'">
      <ItemGroup>
<<<<<<< HEAD
        <Reference Include="FSharp.Compiler.Service">
          <HintPath>..\..\packages\FSharp.Compiler.Service\lib\net45\FSharp.Compiler.Service.dll</HintPath>
          <Private>True</Private>
          <Paket>True</Paket>
        </Reference>
        <Reference Include="FSharp.Compiler.Service.MSBuild.v12">
          <HintPath>..\..\packages\FSharp.Compiler.Service\lib\net45\FSharp.Compiler.Service.MSBuild.v12.dll</HintPath>
=======
        <Reference Include="FSharp.Core">
          <HintPath>..\..\packages\FSharp.Core\lib\net40\FSharp.Core.dll</HintPath>
          <Private>True</Private>
          <Paket>True</Paket>
        </Reference>
      </ItemGroup>
    </When>
  </Choose>
  <Choose>
    <When Condition="$(TargetFrameworkIdentifier) == '.NETFramework' And $(TargetFrameworkVersion) == 'v4.5'">
      <ItemGroup>
        <Reference Include="FSharp.Compiler.Service">
          <HintPath>..\..\packages\FSharp.Compiler.Service\lib\net45\FSharp.Compiler.Service.dll</HintPath>
>>>>>>> 9f70f0b2
          <Private>True</Private>
          <Paket>True</Paket>
        </Reference>
        <Reference Include="FSharp.Compiler.Service.MSBuild.v12">
          <HintPath>..\..\packages\FSharp.Compiler.Service\lib\net45\FSharp.Compiler.Service.MSBuild.v12.dll</HintPath>
          <Private>True</Private>
          <Paket>True</Paket>
        </Reference>
      </ItemGroup>
    </When>
  </Choose>
  <Choose>
    <When Condition="$(TargetFrameworkIdentifier) == '.NETFramework' And $(TargetFrameworkVersion) == 'v4.5'">
      <ItemGroup>
        <Reference Include="FSharp.Compiler.Service.ProjectCracker">
          <HintPath>..\..\packages\FSharp.Compiler.Service.ProjectCracker\lib\net45\FSharp.Compiler.Service.ProjectCracker.dll</HintPath>
          <Private>True</Private>
          <Paket>True</Paket>
        </Reference>
      </ItemGroup>
    </When>
  </Choose>
  <Choose>
    <When Condition="$(TargetFrameworkIdentifier) == '.NETFramework' And $(TargetFrameworkVersion) == 'v4.5'">
      <ItemGroup>
        <Reference Include="NDesk.Options">
          <HintPath>..\..\packages\NDesk.Options\lib\NDesk.Options.dll</HintPath>
          <Private>True</Private>
          <Paket>True</Paket>
        </Reference>
      </ItemGroup>
    </When>
  </Choose>
  <Choose>
    <When Condition="$(TargetFrameworkIdentifier) == '.NETFramework' And $(TargetFrameworkVersion) == 'v4.5'">
      <ItemGroup>
        <Reference Include="Newtonsoft.Json">
          <HintPath>..\..\packages\Newtonsoft.Json\lib\net45\Newtonsoft.Json.dll</HintPath>
          <Private>True</Private>
          <Paket>True</Paket>
        </Reference>
      </ItemGroup>
    </When>
  </Choose>
  <Choose>
    <When Condition="$(TargetFrameworkIdentifier) == '.NETFramework' And $(TargetFrameworkVersion) == 'v4.5'">
      <ItemGroup>
        <Reference Include="System.Collections.Immutable">
          <HintPath>..\..\packages\System.Collections.Immutable\lib\netstandard1.0\System.Collections.Immutable.dll</HintPath>
          <Private>True</Private>
          <Paket>True</Paket>
        </Reference>
      </ItemGroup>
    </When>
  </Choose>
  <Choose>
    <When Condition="$(TargetFrameworkIdentifier) == '.NETFramework' And $(TargetFrameworkVersion) == 'v4.5'">
      <ItemGroup>
        <Reference Include="System.Reflection.Metadata">
          <HintPath>..\..\packages\System.Reflection.Metadata\lib\netstandard1.1\System.Reflection.Metadata.dll</HintPath>
          <Private>True</Private>
          <Paket>True</Paket>
        </Reference>
      </ItemGroup>
    </When>
  </Choose>
  <Import Project="..\..\packages\FSharp.Compiler.Service.ProjectCracker\build\$(__paket__FSharp_Compiler_Service_ProjectCracker_targets).targets" Condition="Exists('..\..\packages\FSharp.Compiler.Service.ProjectCracker\build\$(__paket__FSharp_Compiler_Service_ProjectCracker_targets).targets')" Label="Paket" />
</Project><|MERGE_RESOLUTION|>--- conflicted
+++ resolved
@@ -1,180 +1,163 @@
-﻿<?xml version="1.0" encoding="utf-8"?>
-<Project ToolsVersion="4.0" DefaultTargets="Build" xmlns="http://schemas.microsoft.com/developer/msbuild/2003">
-  <PropertyGroup>
-    <Configuration Condition=" '$(Configuration)' == '' ">Debug</Configuration>
-    <Platform Condition=" '$(Platform)' == '' ">AnyCPU</Platform>
-    <ProductVersion>8.0.30703</ProductVersion>
-    <SchemaVersion>2.0</SchemaVersion>
-    <ProjectGuid>{B6AB4EF3-8F60-41A1-AB0C-851A6DEB169E}</ProjectGuid>
-    <OutputType>Exe</OutputType>
-    <RootNamespace>FsAutoComplete</RootNamespace>
-    <AssemblyName>fsautocomplete</AssemblyName>
-    <TargetFrameworkVersion>v4.5</TargetFrameworkVersion>
-    <SolutionDir Condition="$(SolutionDir) == '' Or $(SolutionDir) == '*Undefined*'">..\</SolutionDir>
-    <Name>FSharp.InteractiveAutocomplete</Name>
-    <UsePartialTypes>False</UsePartialTypes>
-    <TargetFSharpCoreVersion>4.4.0.0</TargetFSharpCoreVersion>
-    <MinimumVisualStudioVersion Condition="'$(MinimumVisualStudioVersion)' == ''">11</MinimumVisualStudioVersion>
-    <TargetFrameworkProfile />
-  </PropertyGroup>
-  <PropertyGroup Condition=" '$(Configuration)|$(Platform)' == 'Debug|AnyCPU' ">
-    <DebugSymbols>True</DebugSymbols>
-    <DebugType>full</DebugType>
-    <Optimize>False</Optimize>
-    <Tailcalls>False</Tailcalls>
-    <OutputPath>bin\Debug</OutputPath>
-    <DefineConstants>DEBUG;TRACE</DefineConstants>
-    <WarningLevel>3</WarningLevel>
-    <DocumentationFile>bin\Debug\fsautocomplete.xml</DocumentationFile>
-    <OtherFlags>--warnon:1182</OtherFlags>
-  </PropertyGroup>
-  <PropertyGroup Condition=" '$(Configuration)|$(Platform)' == 'Release|AnyCPU' ">
-    <DebugType>pdbonly</DebugType>
-    <Optimize>True</Optimize>
-    <Tailcalls>True</Tailcalls>
-    <OutputPath>bin\Release</OutputPath>
-    <DefineConstants>TRACE</DefineConstants>
-    <WarningLevel>3</WarningLevel>
-    <DocumentationFile>bin\Release\fsautocomplete.xml</DocumentationFile>
-    <DebugSymbols>False</DebugSymbols>
-  </PropertyGroup>
-  <PropertyGroup>
-    <FSharpTargetsPath>$(MSBuildExtensionsPath32)\Microsoft\VisualStudio\v$(VisualStudioVersion)\FSharp\Microsoft.FSharp.Targets</FSharpTargetsPath>
-  </PropertyGroup>
-  <PropertyGroup Condition="'$(VisualStudioVersion)' == '10.0' OR '$(VisualStudioVersion)' == '11.0'">
-    <FSharpTargetsPath>$(MSBuildExtensionsPath32)\..\Microsoft SDKs\F#\3.0\Framework\v4.0\Microsoft.FSharp.Targets</FSharpTargetsPath>
-  </PropertyGroup>
-  <Import Project="$(FSharpTargetsPath)" Condition="Exists('$(FSharpTargetsPath)')" />
-  <Choose>
-    <When Condition="$(TargetFrameworkIdentifier) == '.NETFramework' And $(TargetFrameworkVersion) == 'v4.5'">
-      <PropertyGroup>
-        <__paket__FSharp_Compiler_Service_ProjectCracker_targets>net45\FSharp.Compiler.Service.ProjectCracker</__paket__FSharp_Compiler_Service_ProjectCracker_targets>
-      </PropertyGroup>
-    </When>
-  </Choose>
-  <!--
-  <PropertyGroup>
-    <FSharpTargetsPath>$(MSBuildExtensionsPath32)\Microsoft\VisualStudio\v$(VisualStudioVersion)\FSharp\Microsoft.FSharp.Targets</FSharpTargetsPath>
-  </PropertyGroup>
-  <PropertyGroup Condition="'$(VisualStudioVersion)' == '10.0' OR '$(VisualStudioVersion)' == '11.0'">
-    <FSharpTargetsPath>$(MSBuildExtensionsPath32)\..\Microsoft SDKs\F#\3.0\Framework\v4.0\Microsoft.FSharp.Targets</FSharpTargetsPath>
-  </PropertyGroup>
-  <Import Project="$(FSharpTargetsPath)" Condition="Exists('$(FSharpTargetsPath)')" />
-  -->
-  <ItemGroup>
-    <Compile Include="AssemblyInfo.fs" />
-    <Compile Include="Debug.fs" />
-    <Compile Include="Options.fs" />
-    <Compile Include="CommandInput.fs" />
-    <Compile Include="JsonSerializer.fs" />
-    <Compile Include="Program.fs" />
-    <None Include="FsAutoComplete.fsproj.paket.references" />
-    <Content Include="App.config" />
-  </ItemGroup>
-  <ItemGroup>
-    <Reference Include="mscorlib" />
-    <Reference Include="System" />
-    <Reference Include="System.Xml" />
-    <Reference Include="System.Numerics" />
-  </ItemGroup>
-  <ItemGroup>
-    <ProjectReference Include="..\FsAutoComplete.Core\FsAutoComplete.Core.fsproj">
-      <Name>FsAutoComplete.Core</Name>
-      <Project>{4e4786f3-4566-44e1-8787-91790007f0f6}</Project>
-      <Private>True</Private>
-    </ProjectReference>
-  </ItemGroup>
-  <Choose>
-    <When Condition="$(TargetFrameworkIdentifier) == '.NETFramework' And $(TargetFrameworkVersion) == 'v4.5'">
-      <ItemGroup>
-<<<<<<< HEAD
-        <Reference Include="FSharp.Compiler.Service">
-          <HintPath>..\..\packages\FSharp.Compiler.Service\lib\net45\FSharp.Compiler.Service.dll</HintPath>
-          <Private>True</Private>
-          <Paket>True</Paket>
-        </Reference>
-        <Reference Include="FSharp.Compiler.Service.MSBuild.v12">
-          <HintPath>..\..\packages\FSharp.Compiler.Service\lib\net45\FSharp.Compiler.Service.MSBuild.v12.dll</HintPath>
-=======
-        <Reference Include="FSharp.Core">
-          <HintPath>..\..\packages\FSharp.Core\lib\net40\FSharp.Core.dll</HintPath>
-          <Private>True</Private>
-          <Paket>True</Paket>
-        </Reference>
-      </ItemGroup>
-    </When>
-  </Choose>
-  <Choose>
-    <When Condition="$(TargetFrameworkIdentifier) == '.NETFramework' And $(TargetFrameworkVersion) == 'v4.5'">
-      <ItemGroup>
-        <Reference Include="FSharp.Compiler.Service">
-          <HintPath>..\..\packages\FSharp.Compiler.Service\lib\net45\FSharp.Compiler.Service.dll</HintPath>
->>>>>>> 9f70f0b2
-          <Private>True</Private>
-          <Paket>True</Paket>
-        </Reference>
-        <Reference Include="FSharp.Compiler.Service.MSBuild.v12">
-          <HintPath>..\..\packages\FSharp.Compiler.Service\lib\net45\FSharp.Compiler.Service.MSBuild.v12.dll</HintPath>
-          <Private>True</Private>
-          <Paket>True</Paket>
-        </Reference>
-      </ItemGroup>
-    </When>
-  </Choose>
-  <Choose>
-    <When Condition="$(TargetFrameworkIdentifier) == '.NETFramework' And $(TargetFrameworkVersion) == 'v4.5'">
-      <ItemGroup>
-        <Reference Include="FSharp.Compiler.Service.ProjectCracker">
-          <HintPath>..\..\packages\FSharp.Compiler.Service.ProjectCracker\lib\net45\FSharp.Compiler.Service.ProjectCracker.dll</HintPath>
-          <Private>True</Private>
-          <Paket>True</Paket>
-        </Reference>
-      </ItemGroup>
-    </When>
-  </Choose>
-  <Choose>
-    <When Condition="$(TargetFrameworkIdentifier) == '.NETFramework' And $(TargetFrameworkVersion) == 'v4.5'">
-      <ItemGroup>
-        <Reference Include="NDesk.Options">
-          <HintPath>..\..\packages\NDesk.Options\lib\NDesk.Options.dll</HintPath>
-          <Private>True</Private>
-          <Paket>True</Paket>
-        </Reference>
-      </ItemGroup>
-    </When>
-  </Choose>
-  <Choose>
-    <When Condition="$(TargetFrameworkIdentifier) == '.NETFramework' And $(TargetFrameworkVersion) == 'v4.5'">
-      <ItemGroup>
-        <Reference Include="Newtonsoft.Json">
-          <HintPath>..\..\packages\Newtonsoft.Json\lib\net45\Newtonsoft.Json.dll</HintPath>
-          <Private>True</Private>
-          <Paket>True</Paket>
-        </Reference>
-      </ItemGroup>
-    </When>
-  </Choose>
-  <Choose>
-    <When Condition="$(TargetFrameworkIdentifier) == '.NETFramework' And $(TargetFrameworkVersion) == 'v4.5'">
-      <ItemGroup>
-        <Reference Include="System.Collections.Immutable">
-          <HintPath>..\..\packages\System.Collections.Immutable\lib\netstandard1.0\System.Collections.Immutable.dll</HintPath>
-          <Private>True</Private>
-          <Paket>True</Paket>
-        </Reference>
-      </ItemGroup>
-    </When>
-  </Choose>
-  <Choose>
-    <When Condition="$(TargetFrameworkIdentifier) == '.NETFramework' And $(TargetFrameworkVersion) == 'v4.5'">
-      <ItemGroup>
-        <Reference Include="System.Reflection.Metadata">
-          <HintPath>..\..\packages\System.Reflection.Metadata\lib\netstandard1.1\System.Reflection.Metadata.dll</HintPath>
-          <Private>True</Private>
-          <Paket>True</Paket>
-        </Reference>
-      </ItemGroup>
-    </When>
-  </Choose>
-  <Import Project="..\..\packages\FSharp.Compiler.Service.ProjectCracker\build\$(__paket__FSharp_Compiler_Service_ProjectCracker_targets).targets" Condition="Exists('..\..\packages\FSharp.Compiler.Service.ProjectCracker\build\$(__paket__FSharp_Compiler_Service_ProjectCracker_targets).targets')" Label="Paket" />
+<?xml version="1.0" encoding="utf-8"?>
+<Project ToolsVersion="4.0" DefaultTargets="Build" xmlns="http://schemas.microsoft.com/developer/msbuild/2003">
+  <PropertyGroup>
+    <Configuration Condition=" '$(Configuration)' == '' ">Debug</Configuration>
+    <Platform Condition=" '$(Platform)' == '' ">AnyCPU</Platform>
+    <ProductVersion>8.0.30703</ProductVersion>
+    <SchemaVersion>2.0</SchemaVersion>
+    <ProjectGuid>{B6AB4EF3-8F60-41A1-AB0C-851A6DEB169E}</ProjectGuid>
+    <OutputType>Exe</OutputType>
+    <RootNamespace>FsAutoComplete</RootNamespace>
+    <AssemblyName>fsautocomplete</AssemblyName>
+    <TargetFrameworkVersion>v4.5</TargetFrameworkVersion>
+    <SolutionDir Condition="$(SolutionDir) == '' Or $(SolutionDir) == '*Undefined*'">..\</SolutionDir>
+    <Name>FSharp.InteractiveAutocomplete</Name>
+    <UsePartialTypes>False</UsePartialTypes>
+    <TargetFSharpCoreVersion>4.4.0.0</TargetFSharpCoreVersion>
+    <MinimumVisualStudioVersion Condition="'$(MinimumVisualStudioVersion)' == ''">11</MinimumVisualStudioVersion>
+    <TargetFrameworkProfile />
+  </PropertyGroup>
+  <PropertyGroup Condition=" '$(Configuration)|$(Platform)' == 'Debug|AnyCPU' ">
+    <DebugSymbols>True</DebugSymbols>
+    <DebugType>full</DebugType>
+    <Optimize>False</Optimize>
+    <Tailcalls>False</Tailcalls>
+    <OutputPath>bin\Debug</OutputPath>
+    <DefineConstants>DEBUG;TRACE</DefineConstants>
+    <WarningLevel>3</WarningLevel>
+    <DocumentationFile>bin\Debug\fsautocomplete.xml</DocumentationFile>
+    <OtherFlags>--warnon:1182</OtherFlags>
+  </PropertyGroup>
+  <PropertyGroup Condition=" '$(Configuration)|$(Platform)' == 'Release|AnyCPU' ">
+    <DebugType>pdbonly</DebugType>
+    <Optimize>True</Optimize>
+    <Tailcalls>True</Tailcalls>
+    <OutputPath>bin\Release</OutputPath>
+    <DefineConstants>TRACE</DefineConstants>
+    <WarningLevel>3</WarningLevel>
+    <DocumentationFile>bin\Release\fsautocomplete.xml</DocumentationFile>
+    <DebugSymbols>False</DebugSymbols>
+  </PropertyGroup>
+  <PropertyGroup>
+    <FSharpTargetsPath>$(MSBuildExtensionsPath32)\Microsoft\VisualStudio\v$(VisualStudioVersion)\FSharp\Microsoft.FSharp.Targets</FSharpTargetsPath>
+  </PropertyGroup>
+  <PropertyGroup Condition="'$(VisualStudioVersion)' == '10.0' OR '$(VisualStudioVersion)' == '11.0'">
+    <FSharpTargetsPath>$(MSBuildExtensionsPath32)\..\Microsoft SDKs\F#\3.0\Framework\v4.0\Microsoft.FSharp.Targets</FSharpTargetsPath>
+  </PropertyGroup>
+  <Import Project="$(FSharpTargetsPath)" Condition="Exists('$(FSharpTargetsPath)')" />
+  <Choose>
+    <When Condition="$(TargetFrameworkIdentifier) == '.NETFramework' And $(TargetFrameworkVersion) == 'v4.5'">
+      <PropertyGroup>
+        <__paket__FSharp_Compiler_Service_ProjectCracker_targets>net45\FSharp.Compiler.Service.ProjectCracker</__paket__FSharp_Compiler_Service_ProjectCracker_targets>
+      </PropertyGroup>
+    </When>
+  </Choose>
+  <!--
+  <PropertyGroup>
+    <FSharpTargetsPath>$(MSBuildExtensionsPath32)\Microsoft\VisualStudio\v$(VisualStudioVersion)\FSharp\Microsoft.FSharp.Targets</FSharpTargetsPath>
+  </PropertyGroup>
+  <PropertyGroup Condition="'$(VisualStudioVersion)' == '10.0' OR '$(VisualStudioVersion)' == '11.0'">
+    <FSharpTargetsPath>$(MSBuildExtensionsPath32)\..\Microsoft SDKs\F#\3.0\Framework\v4.0\Microsoft.FSharp.Targets</FSharpTargetsPath>
+  </PropertyGroup>
+  <Import Project="$(FSharpTargetsPath)" Condition="Exists('$(FSharpTargetsPath)')" />
+  -->
+  <ItemGroup>
+    <Compile Include="AssemblyInfo.fs" />
+    <Compile Include="Debug.fs" />
+    <Compile Include="Options.fs" />
+    <Compile Include="CommandInput.fs" />
+    <Compile Include="JsonSerializer.fs" />
+    <Compile Include="Program.fs" />
+    <None Include="FsAutoComplete.fsproj.paket.references" />
+    <Content Include="App.config" />
+  </ItemGroup>
+  <ItemGroup>
+    <Reference Include="mscorlib" />
+    <Reference Include="System" />
+    <Reference Include="System.Xml" />
+    <Reference Include="System.Numerics" />
+    <Reference Include="FSharp.Core, Version=$(TargetFSharpCoreVersion), Culture=neutral, PublicKeyToken=b03f5f7f11d50a3a">
+      <HintPath>..\packages\FSharp.Core\lib\net40\FSharp.Core.dll</HintPath>
+      <Private>True</Private>
+    </Reference>
+  </ItemGroup>
+  <ItemGroup>
+    <ProjectReference Include="..\FsAutoComplete.Core\FsAutoComplete.Core.fsproj">
+      <Name>FsAutoComplete.Core</Name>
+      <Project>{4e4786f3-4566-44e1-8787-91790007f0f6}</Project>
+      <Private>True</Private>
+    </ProjectReference>
+  </ItemGroup>
+  <Choose>
+    <When Condition="$(TargetFrameworkIdentifier) == '.NETFramework' And $(TargetFrameworkVersion) == 'v4.5'">
+      <ItemGroup>
+        <Reference Include="FSharp.Compiler.Service">
+          <HintPath>..\..\packages\FSharp.Compiler.Service\lib\net45\FSharp.Compiler.Service.dll</HintPath>
+          <Private>True</Private>
+          <Paket>True</Paket>
+        </Reference>
+        <Reference Include="FSharp.Compiler.Service.MSBuild.v12">
+          <HintPath>..\..\packages\FSharp.Compiler.Service\lib\net45\FSharp.Compiler.Service.MSBuild.v12.dll</HintPath>
+          <Private>True</Private>
+          <Paket>True</Paket>
+        </Reference>
+      </ItemGroup>
+    </When>
+  </Choose>
+  <Choose>
+    <When Condition="$(TargetFrameworkIdentifier) == '.NETFramework' And $(TargetFrameworkVersion) == 'v4.5'">
+      <ItemGroup>
+        <Reference Include="FSharp.Compiler.Service.ProjectCracker">
+          <HintPath>..\..\packages\FSharp.Compiler.Service.ProjectCracker\lib\net45\FSharp.Compiler.Service.ProjectCracker.dll</HintPath>
+          <Private>True</Private>
+          <Paket>True</Paket>
+        </Reference>
+      </ItemGroup>
+    </When>
+  </Choose>
+  <Choose>
+    <When Condition="$(TargetFrameworkIdentifier) == '.NETFramework' And $(TargetFrameworkVersion) == 'v4.5'">
+      <ItemGroup>
+        <Reference Include="NDesk.Options">
+          <HintPath>..\..\packages\NDesk.Options\lib\NDesk.Options.dll</HintPath>
+          <Private>True</Private>
+          <Paket>True</Paket>
+        </Reference>
+      </ItemGroup>
+    </When>
+  </Choose>
+  <Choose>
+    <When Condition="$(TargetFrameworkIdentifier) == '.NETFramework' And $(TargetFrameworkVersion) == 'v4.5'">
+      <ItemGroup>
+        <Reference Include="Newtonsoft.Json">
+          <HintPath>..\..\packages\Newtonsoft.Json\lib\net45\Newtonsoft.Json.dll</HintPath>
+          <Private>True</Private>
+          <Paket>True</Paket>
+        </Reference>
+      </ItemGroup>
+    </When>
+  </Choose>
+  <Choose>
+    <When Condition="$(TargetFrameworkIdentifier) == '.NETFramework' And $(TargetFrameworkVersion) == 'v4.5'">
+      <ItemGroup>
+        <Reference Include="System.Collections.Immutable">
+          <HintPath>..\..\packages\System.Collections.Immutable\lib\netstandard1.0\System.Collections.Immutable.dll</HintPath>
+          <Private>True</Private>
+          <Paket>True</Paket>
+        </Reference>
+      </ItemGroup>
+    </When>
+  </Choose>
+  <Choose>
+    <When Condition="$(TargetFrameworkIdentifier) == '.NETFramework' And $(TargetFrameworkVersion) == 'v4.5'">
+      <ItemGroup>
+        <Reference Include="System.Reflection.Metadata">
+          <HintPath>..\..\packages\System.Reflection.Metadata\lib\netstandard1.1\System.Reflection.Metadata.dll</HintPath>
+          <Private>True</Private>
+          <Paket>True</Paket>
+        </Reference>
+      </ItemGroup>
+    </When>
+  </Choose>
+  <Import Project="..\..\packages\FSharp.Compiler.Service.ProjectCracker\build\$(__paket__FSharp_Compiler_Service_ProjectCracker_targets).targets" Condition="Exists('..\..\packages\FSharp.Compiler.Service.ProjectCracker\build\$(__paket__FSharp_Compiler_Service_ProjectCracker_targets).targets')" Label="Paket" />
 </Project>