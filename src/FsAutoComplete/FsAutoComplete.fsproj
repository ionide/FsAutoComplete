--- conflicted
+++ resolved
@@ -70,15 +70,12 @@
     <TargetsForTfmSpecificBuildOutput>
       $(TargetsForTfmSpecificBuildOutput);CopyProjectReferencesToPackage</TargetsForTfmSpecificBuildOutput>
   </PropertyGroup>
-<<<<<<< HEAD
 
   <ItemGroup Label="Trimming Settings">
     <TrimmerRootAssembly Include="Serilog" />
     <TrimmerRootAssembly Include="Ionide.ProjInfo.ProjectSystem" />
   </ItemGroup>
 
-=======
->>>>>>> df1f95af
   <!-- workaround for not being able to have p2p dependencies in tool output dir
   https://github.com/nuget/home/issues/3891#issuecomment-377319939 -->
   <Target Name="CopyProjectReferencesToPackage" DependsOnTargets="ResolveReferences">
@@ -87,7 +84,6 @@
         Include="@(ReferenceCopyLocalPaths -> WithMetadataValue('ReferenceSourceTarget', 'ProjectReference'))" />
     </ItemGroup>
   </Target>
-<<<<<<< HEAD
 
   <Target Name="BuildAllStandloneApplications">
     <ItemGroup>
@@ -120,7 +116,5 @@
         BuildInParallel="true" />
   </Target>
 
-=======
->>>>>>> df1f95af
   <Import Project="..\..\.paket\Paket.Restore.targets" />
 </Project>