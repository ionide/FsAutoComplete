--- conflicted
+++ resolved
@@ -1642,7 +1642,6 @@
       text
       tyRes
 
-<<<<<<< HEAD
   let symbolUseWorkspace2
     (includeDeclarations: bool)
     (includeBackticks: bool)
@@ -1672,7 +1671,7 @@
     let tryGetProjectOptionsForFsproj (file: string<LocalPath>) =
       forceGetFSharpProjectOptions file |> Async.map Option.ofResult
 
-    Commands.symbolUseWorkspace2
+    Commands.symbolUseWorkspace
       getDeclarationLocation
       findReferencesForSymbolInFile
       forceFindSourceText
@@ -1686,8 +1685,6 @@
       text
       tyRes
 
-=======
->>>>>>> 9553a7f4
   let codefixes =
 
     let tryGetParseResultsForFile filePath pos =
