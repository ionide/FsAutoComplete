namespace FsAutoComplete.Lsp

open System
open System.IO
open System.Threading
open FsAutoComplete
open FsAutoComplete.Core
open FsAutoComplete.LspHelpers
open FsAutoComplete.CodeFix
open FsAutoComplete.CodeFix.Types
open FsAutoComplete.Logging
open Ionide.LanguageServerProtocol
open Ionide.LanguageServerProtocol.Types.LspResult
open Ionide.LanguageServerProtocol.Server
open Ionide.LanguageServerProtocol.Types
open Newtonsoft.Json.Linq
open Ionide.ProjInfo.ProjectSystem
open FSharp.Control.Reactive.Observable
open FsToolkit.ErrorHandling
open FSharp.UMX
open FSharp.Analyzers
open FSharp.Compiler.Text
open CliWrap
open CliWrap.Buffered
open FSharp.Compiler.Tokenization
open FSharp.Compiler.EditorServices
open FSharp.Compiler.Symbols
open Fantomas.Client.Contracts
open Fantomas.Client.LSPFantomasService
open FSharp.Compiler.Text.Position

open FsAutoComplete.Lsp
open Ionide.LanguageServerProtocol.Types.AsyncLspResult
open Ionide.LanguageServerProtocol.Types.LspResult
open StreamJsonRpc


type FSharpLspServer(state: State, lspClient: FSharpLspClient) =


  let logger = LogProvider.getLoggerByName "LSP"
  let fantomasLogger = LogProvider.getLoggerByName "Fantomas"

  let mutable rootPath: string option = None

  let mutable commands =
    new Commands(FSharpCompilerServiceChecker(false, 200L), state, false, rootPath)

  let mutable commandDisposables = ResizeArray()
  let mutable clientCapabilities: ClientCapabilities option = None
  let mutable glyphToCompletionKind = glyphToCompletionKindGenerator None
  let mutable glyphToSymbolKind = glyphToSymbolKindGenerator None
  let mutable config = FSharpConfig.Default
  let mutable codefixes: CodeFix[] = [||]
  let mutable sigHelpKind = None
  let mutable binaryLogConfig = Ionide.ProjInfo.BinaryLogGeneration.Off

  let analyzeFile (filePath, version) =
    let analyzers =
      [
        // if config.Linter then
        //   commands.Lint filePath |> Async.Ignore
        if config.UnusedOpensAnalyzer then
          commands.CheckUnusedOpens filePath
        if config.UnusedDeclarationsAnalyzer then
          commands.CheckUnusedDeclarations filePath
        if config.SimplifyNameAnalyzer then
          commands.CheckSimplifiedNames filePath ]

    async {
      do! analyzers |> Async.Parallel |> Async.Ignore<unit[]>

      do!
        lspClient.NotifyDocumentAnalyzed
          { TextDocument =
              { Uri = filePath |> Path.LocalPathToUri
                Version = Some version } }
    }

  /// UTC Time of start of last `checkFile` call
  /// -> `lastCheckFile - DateTime.UtcNow` is duration between two `checkFile` calls,
  ///    but doesn't include execution time of previous `checkFile`!
  ///
  /// `UtcNow` instead if `Utc`: faster, and we're only interested in elapsed duration
  ///
  /// `DateTime` instead of `Stopwatch`: stopwatch doesn't work with multiple simultaneous consumers
  let mutable lastCheckFile = DateTime.UtcNow

  let checkFile (filePath: string<LocalPath>, version: int, content: NamedText, isFirstOpen: bool) =
    asyncResult {

      let start =
        if config.Debug.LogDurationBetweenCheckFiles then
          let now = DateTime.UtcNow
          let d = now - lastCheckFile
          lastCheckFile <- now

          logger.warn (
            Log.setMessage "Start: checkFile({file}, version={version}), {duration} after last checkFile start"
            >> Log.addContext "file" filePath
            >> Log.addContext "version" version
            >> Log.addContext "duration" d
          )

          now
        elif config.Debug.LogCheckFileDuration then
          DateTime.UtcNow
        else
          Unchecked.defaultof<_>

      let tfmConfig =
        config.UseSdkScripts
        |> function
          | true -> FSIRefs.TFM.NetCore
          | false -> FSIRefs.TFM.NetFx

      if config.Debug.DontCheckRelatedFiles then
        do!
          commands.CheckFile(
            filePath,
            version,
            content,
            tfmConfig,
            checkFilesThatThisFileDependsOn = false,
            checkFilesThatDependsOnFile = false,
            checkDependentProjects = false
          )
      else
        do! commands.CheckFileAndAllDependentFilesInAllProjects(filePath, version, content, tfmConfig, isFirstOpen)

      analyzeFile (filePath, version) |> Async.Start

      if config.Debug.LogCheckFileDuration then
        let d = DateTime.UtcNow - start

        logger.warn (
          Log.setMessage "Finished: checkFile({file}, version={version}) in {duration}"
          >> Log.addContext "file" filePath
          >> Log.addContext "version" version
          >> Log.addContext "duration" d
        )
    }

  let checkChangedFile (p: DidChangeTextDocumentParams) =

    async {
      let doc = p.TextDocument
      let filePath = doc.GetFilePath() |> Utils.normalizePath
      let version = doc.Version.Value // this always has a value, despite the Option type

      match state.TryGetFileSource(filePath) with
      | Ok content ->

        logger.info (
          Log.setMessage "ParseFile - Parsing {file}"
          >> Log.addContextDestructured "file" filePath
        )

        do!
          checkFile (filePath, version, content, false)
          |> AsyncResult.foldResult id (fun e ->
            logger.info (
              Log.setMessage "Error while parsing {file} - {message}"
              >> Log.addContextDestructured "message" e
              >> Log.addContextDestructured "file" filePath
            ))
      | Error _notFound ->
        logger.info (
          Log.setMessage "ParseFile - Unknown file {file}"
          >> Log.addContextDestructured "file" filePath
        )
    }

  let checkFileDebouncer =
    Debounce(DebugConfig.Default.CheckFileDebouncerTimeout, checkChangedFile)

  let sendDiagnostics (uri: DocumentUri) (diags: Diagnostic[]) =
    logger.info (
      Log.setMessage "SendDiag for {file}: {diags} entries"
      >> Log.addContextDestructured "file" uri
      >> Log.addContextDestructured "diags" diags.Length
    )

    { Uri = uri; Diagnostics = diags } |> lspClient.TextDocumentPublishDiagnostics

  let diagnosticCollections = new DiagnosticCollection(sendDiagnostics)

  let handleCommandEvents (n: NotificationEvent) =
    try
      match n with
      | NotificationEvent.FileParsed fn ->
        let uri = Path.LocalPathToUri fn

        lspClient.CodeLensRefresh() |> Async.Start

        ({ Content = UMX.untag uri }: PlainNotification)
        |> lspClient.NotifyFileParsed
        |> Async.Start
      | NotificationEvent.Workspace ws ->
        logger.info (Log.setMessage "Workspace Notify {ws}" >> Log.addContextDestructured "ws" ws)

        let ws =
          match ws with
          | ProjectResponse.Project(x, _) -> CommandResponse.project JsonSerializer.writeJson x
          | ProjectResponse.ProjectError(_, errorDetails) ->
            CommandResponse.projectError JsonSerializer.writeJson errorDetails
          | ProjectResponse.ProjectLoading(projectFileName) ->
            CommandResponse.projectLoading JsonSerializer.writeJson projectFileName
          | ProjectResponse.WorkspaceLoad(finished) -> CommandResponse.workspaceLoad JsonSerializer.writeJson finished
          | ProjectResponse.ProjectChanged(projectFileName) -> failwith "Not Implemented"

        ({ Content = ws }: PlainNotification)
        |> lspClient.NotifyWorkspace
        |> Async.Start

      | NotificationEvent.ParseError(errors, file) ->
        let uri = Path.LocalPathToUri file
        let diags = errors |> Array.map fcsErrorToDiagnostic
        diagnosticCollections.SetFor(uri, "F# Compiler", diags)

      | NotificationEvent.UnusedOpens(file, opens) ->
        let uri = Path.LocalPathToUri file

        let diags =
          opens
          |> Array.map (fun n ->
            { Range = fcsRangeToLsp n
              Code = Some "FSAC0001"
              Severity = Some DiagnosticSeverity.Hint
              Source = Some "FSAC"
              Message = "Unused open statement"
              RelatedInformation = None
              Tags = Some [| DiagnosticTag.Unnecessary |]
              Data = None
              CodeDescription = None })

        diagnosticCollections.SetFor(uri, "F# Unused opens", diags)

      | NotificationEvent.UnusedDeclarations(file, decls) ->
        let uri = Path.LocalPathToUri file

        let diags =
          decls
          |> Array.map (fun n ->
            { Range = fcsRangeToLsp n
              Code = Some "FSAC0003"
              Severity = Some DiagnosticSeverity.Hint
              Source = Some "FSAC"
              Message = "This value is unused"
              RelatedInformation = Some [||]
              Tags = Some [| DiagnosticTag.Unnecessary |]
              Data = None
              CodeDescription = None })

        diagnosticCollections.SetFor(uri, "F# Unused declarations", diags)

      | NotificationEvent.SimplifyNames(file, decls) ->
        let uri = Path.LocalPathToUri file

        let diags =
          decls
          |> Array.map



            (fun
                 ({ Range = range
                    RelativeName = _relName }) ->
              { Diagnostic.Range = fcsRangeToLsp range
                Code = Some "FSAC0002"
                Severity = Some DiagnosticSeverity.Hint
                Source = Some "FSAC"
                Message = "This qualifier is redundant"
                RelatedInformation = Some [||]
                Tags = Some [| DiagnosticTag.Unnecessary |]
                Data = None
                CodeDescription = None })

        diagnosticCollections.SetFor(uri, "F# simplify names", diags)

      // | NotificationEvent.Lint (file, warnings) ->
      //     let uri = Path.LocalPathToUri file
      //     // let fs =
      //     //     warnings |> List.choose (fun w ->
      //     //         w.Warning.Details.SuggestedFix
      //     //         |> Option.bind (fun f ->
      //     //             let f = f.Force()
      //     //             let range = fcsRangeToLsp w.Warning.Details.Range
      //     //             f |> Option.map (fun f -> range, {Range = range; NewText = f.ToText})
      //     //         )
      //     //     )

      //     let diags =
      //         warnings
      //         |> List.map(fun w ->
      //             let range = fcsRangeToLsp w.Warning.Details.Range
      //             let fixes =
      //               match w.Warning.Details.SuggestedFix with
      //               | None -> None
      //               | Some lazyFix ->
      //                 match lazyFix.Value with
      //                 | None -> None
      //                 | Some fix ->
      //                   Some (box [ { Range = fcsRangeToLsp fix.FromRange; NewText = fix.ToText } ] )
      //             let uri = Option.ofObj w.HelpUrl |> Option.map (fun url -> { Href = Some (Uri url) })
      //             { Range = range
      //               Code = Some w.Code
      //               Severity = Some DiagnosticSeverity.Information
      //               Source = "F# Linter"
      //               Message = w.Warning.Details.Message
      //               RelatedInformation = None
      //               Tags = None
      //               Data = fixes
      //               CodeDescription = uri }
      //         )
      //         |> List.sortBy (fun diag -> diag.Range)
      //         |> List.toArray
      //     diagnosticCollections.SetFor(uri, "F# Linter", diags)

      | NotificationEvent.Canceled(msg) ->
        let ntf: PlainNotification = { Content = msg }

        lspClient.NotifyCancelledRequest ntf |> Async.Start
      | NotificationEvent.AnalyzerMessage(messages, file) ->
        let uri = Path.LocalPathToUri file

        match messages with
        | [||] -> diagnosticCollections.SetFor(uri, "F# Analyzers", [||])
        | messages ->
          let diags =
            messages
            |> Array.map (fun m ->
              let range = fcsRangeToLsp m.Range

              let severity =
                match m.Severity with
                | FSharp.Analyzers.SDK.Info -> DiagnosticSeverity.Information
                | FSharp.Analyzers.SDK.Warning -> DiagnosticSeverity.Warning
                | FSharp.Analyzers.SDK.Error -> DiagnosticSeverity.Error

              let fixes =
                match m.Fixes with
                | [] -> None
                | fixes ->
                  fixes
                  |> List.map (fun fix ->
                    { Range = fcsRangeToLsp fix.FromRange
                      NewText = fix.ToText })
                  |> Ionide.LanguageServerProtocol.Server.serialize
                  |> Some

              { Range = range
                Code = Option.ofObj m.Code
                Severity = Some severity
                Source = Some $"F# Analyzers (%s{m.Type})"
                Message = m.Message
                RelatedInformation = None
                Tags = None
                CodeDescription = None
                Data = fixes })

          diagnosticCollections.SetFor(uri, "F# Analyzers", diags)
      | NotificationEvent.TestDetected(file, tests) ->
        let rec map
          (r: TestAdapter.TestAdapterEntry<FSharp.Compiler.Text.range>)
          : TestAdapter.TestAdapterEntry<Ionide.LanguageServerProtocol.Types.Range> =
          { Id = r.Id
            List = r.List
            Name = r.Name
            Type = r.Type
            ModuleType = r.ModuleType
            Range = fcsRangeToLsp r.Range
            Childs = ResizeArray(r.Childs |> Seq.map map) }

        { File = Path.LocalPathToUri file
          Tests = tests |> Array.map map }
        |> lspClient.NotifyTestDetected
        |> Async.Start
    with ex ->
      logger.error (
        Log.setMessage "Exception while handling command event {evt}: {ex}"
        >> Log.addContextDestructured "evt" n
        >> Log.addContext "ex" ex.Message
      )

  let updateDebugConfig (newConfig: DebugConfig, oldConfig: DebugConfig) =
    if newConfig.DontCheckRelatedFiles <> oldConfig.DontCheckRelatedFiles then
      if newConfig.DontCheckRelatedFiles then
        logger.warn (Log.setMessage "Checking of related files disabled!")
      else
        logger.warn (Log.setMessage "Checking of related files enabled (default)")


    if newConfig.CheckFileDebouncerTimeout < 0 then
      logger.error (
        Log.setMessage "CheckFileDebouncerTimeout cannot be negative, but is {timeout}"
        >> Log.addContext "timeout" newConfig.CheckFileDebouncerTimeout
      )
    elif newConfig.CheckFileDebouncerTimeout <> oldConfig.CheckFileDebouncerTimeout then
      if DebugConfig.Default.CheckFileDebouncerTimeout = newConfig.CheckFileDebouncerTimeout then
        logger.warn (
          Log.setMessage "Changing checkFileDebouncer.Timeout to {newTimeout} (default) (from {oldTimeout})"
          >> Log.addContext "newTimeout" newConfig.CheckFileDebouncerTimeout
          >> Log.addContext "oldTimeout" checkFileDebouncer.Timeout
        )
      else
        logger.warn (
          Log.setMessage "Changing checkFileDebouncer.Timeout to {newTimeout} (from {oldTimeout})"
          >> Log.addContext "newTimeout" newConfig.CheckFileDebouncerTimeout
          >> Log.addContext "oldTimeout" checkFileDebouncer.Timeout
        )

      checkFileDebouncer.Timeout <- newConfig.CheckFileDebouncerTimeout

    if newConfig.LogDurationBetweenCheckFiles <> oldConfig.LogDurationBetweenCheckFiles then
      if newConfig.LogDurationBetweenCheckFiles then
        logger.warn (Log.setMessage "Enabled: log duration between checkFile")
      else
        logger.warn (Log.setMessage "Disabled: log duration between checkFile (default)")

    if newConfig.LogCheckFileDuration <> oldConfig.LogCheckFileDuration then
      if newConfig.LogCheckFileDuration then
        logger.warn (Log.setMessage "Enabled: log checkFile duration")
      else
        logger.warn (Log.setMessage "Disabled: log checkFile duration (default)")

  /// centralize any state changes when the config is updated here
  let updateConfig (newConfig: FSharpConfig) =
    updateDebugConfig (newConfig.Debug, config.Debug)

    let toCompilerToolArgument (path: string) = sprintf "--compilertool:%s" path
    config <- newConfig

    let hadAnalyzersBefore = SDK.Client.registeredAnalyzers.Count <> 0

    if config.EnableAnalyzers then
      Loggers.analyzers.info (
        Log.setMessage "Using analyzer roots of {roots}"
        >> Log.addContextDestructured "roots" config.AnalyzersPath
      )

      config.AnalyzersPath
      |> Array.iter (fun analyzerPath ->
        match rootPath with
        | None -> ()
        | Some workspacePath ->
          let dir =
            if
              System.IO.Path.IsPathRooted analyzerPath
            // if analyzer is using absolute path, use it as is
            then
              analyzerPath
            // otherwise, it is a relative path and should be combined with the workspace path
            else
              System.IO.Path.Combine(workspacePath, analyzerPath)

          Loggers.analyzers.info (
            Log.setMessage "Loading analyzers from {dir}"
            >> Log.addContextDestructured "dir" dir
          )

          let (n, m) = dir |> SDK.Client.loadAnalyzers

          Loggers.analyzers.info (
            Log.setMessage "From {name}: {dllNo} dlls including {analyzersNo} analyzers"
            >> Log.addContextDestructured "name" analyzerPath
            >> Log.addContextDestructured "dllNo" n
            >> Log.addContextDestructured "analyzersNo" m
          ))
    // otherwise, it is a relative path and should be combined with the workspace path
    else
      Loggers.analyzers.info (Log.setMessage "Analyzers disabled")

    let hasAnalyzersNow = SDK.Client.registeredAnalyzers.Count <> 0

    if hadAnalyzersBefore <> hasAnalyzersNow then
      let oldCommands = commands
      let oldDisposables = commandDisposables

      let newCommands =
        new Commands(
          FSharpCompilerServiceChecker(hasAnalyzersNow, config.Fsac.CachedTypeCheckCount),
          state,
          hasAnalyzersNow,
          rootPath
        )

      commands <- newCommands
      commandDisposables <- ResizeArray()
      commands.SetWorkspaceRoot rootPath
      commandDisposables.Add(commands.Notify.Subscribe handleCommandEvents)

      for (disposable: IDisposable) in oldDisposables do
        disposable.Dispose()

      (oldCommands :> IDisposable).Dispose()

    // only update the dotnet root if it's both a directory and exists
    let di = DirectoryInfo config.DotNetRoot

    if di.Exists then
      let dotnetBinary =
        if
          System.Runtime.InteropServices.RuntimeInformation.IsOSPlatform(Runtime.InteropServices.OSPlatform.Windows)
        then
          FileInfo(Path.Combine(di.FullName, "dotnet.exe"))
        else
          FileInfo(Path.Combine(di.FullName, "dotnet"))

      if dotnetBinary.Exists then
        commands.SetDotnetSDKRoot dotnetBinary
      else
        ()
    else
      // if we were mistakenly given the path to a dotnet binary
      // then use the parent directory as the dotnet root instead
      let fi = FileInfo(di.FullName)

      if fi.Exists && (fi.Name = "dotnet" || fi.Name = "dotnet.exe") then
        commands.SetDotnetSDKRoot fi

    commands.SetFSIAdditionalArguments
      [| yield! config.FSICompilerToolLocations |> Array.map toCompilerToolArgument
         yield! config.FSIExtraParameters |]

    commands.SetLinterConfigRelativePath config.LinterConfig
    // TODO(CH): make the destination part of config, so that non-FSAC editors don't have the '.ionide' path
    binaryLogConfig <-
      match config.GenerateBinlog, rootPath with
      | _, None
      | false, _ -> Ionide.ProjInfo.BinaryLogGeneration.Off
      | true, Some rootPath ->
        Ionide.ProjInfo.BinaryLogGeneration.Within(DirectoryInfo(Path.Combine(rootPath, ".ionide")))

    ()

  do commandDisposables.Add <| commands.Notify.Subscribe handleCommandEvents

  /// Removes all caches (state & diagnostics) if:
  /// * file doesn't exist on disk (untitled or deleted)
  /// * file is outside of current workspace (and not part of any project)
  let forgetDocument (uri: DocumentUri) =
    let filePath = uri |> Path.FileUriToLocalPath |> Utils.normalizePath

    // remove cached data for
    // * non-existing files (untitled & deleted)
    // * files outside of workspace (and not used by any project)
    let doesNotExist (file: string<LocalPath>) = not (File.Exists(UMX.untag file))

    let isOutsideWorkspace (file: string<LocalPath>) =
      match rootPath with
      | None ->
        // no workspace specified
        true
      | Some rootPath ->
        let rec isInside (rootDir: DirectoryInfo, dirToCheck: DirectoryInfo) =
          if String.Equals(rootDir.FullName, dirToCheck.FullName, StringComparison.InvariantCultureIgnoreCase) then
            true
          else
            match dirToCheck.Parent with
            | null -> false
            | parent -> isInside (rootDir, parent)

        let rootDir = DirectoryInfo(rootPath)
        let fileDir = FileInfo(UMX.untag file).Directory

        if isInside (rootDir, fileDir) then
          false
        else
          // file might be outside of workspace but part of a project
          match state.GetProjectOptions file with
          | None -> true
          | Some projOptions ->
            if doesNotExist (UMX.tag projOptions.ProjectFileName) then
              // case for script file
              true
            else
              // issue: fs-file does never get removed from project options (-> requires reload of FSAC to register)
              // -> don't know if file still part of project (file might have been removed from project)
              // -> keep cache for file
              false

    if doesNotExist filePath || isOutsideWorkspace filePath then
      logger.info (
        Log.setMessage "Removing cached data for {file}"
        >> Log.addContext "file" filePath
      )

      state.Forget filePath
      diagnosticCollections.ClearFor uri



  member private x.HandleTypeCheckCodeAction file pos f =
    async {
      return!
        match commands.TryGetFileCheckerOptionsWithLinesAndLineStr(file, pos) with
        | ResultOrString.Error s -> async.Return []
        | ResultOrString.Ok(options, lines, lineStr) ->
          try
            async {
              let! tyResOpt = commands.TryGetRecentTypeCheckResultsForFile(file)

              match tyResOpt with
              | None -> return []
              | Some tyRes ->
                let! r = Async.Catch(f tyRes lineStr lines)

                match r with
                | Choice1Of2 r -> return (List.singleton r)
                | Choice2Of2 e -> return []

            }
          with e ->
            async.Return []
    }


  ///Helper function for handling Position requests using **recent** type check results
  member x.positionHandler<'a, 'b when 'b :> ITextDocumentPositionParams>
    (f: 'b -> FcsPos -> ParseAndCheckResults -> string -> NamedText -> AsyncLspResult<'a>)
    (arg: 'b)
    : AsyncLspResult<'a> =
    async {
      let pos = arg.GetFcsPos()
      let file = arg.GetFilePath() |> Utils.normalizePath

      match commands.TryGetFileCheckerOptionsWithLinesAndLineStr(file, pos) with
      | ResultOrString.Error s ->
        logger.error (
          Log.setMessage "PositionHandler - Getting file checker options for {file} failed"
          >> Log.addContextDestructured "error" s
          >> Log.addContextDestructured "file" file
        )

        return! AsyncLspResult.internalError s
      | ResultOrString.Ok(options, lines, lineStr) ->
        try
          let! tyResOpt = commands.TryGetRecentTypeCheckResultsForFile(file, options, lines)

          match tyResOpt with
          | None ->
            logger.info (
              Log.setMessage "PositionHandler - Cached typecheck results not yet available for {file}"
              >> Log.addContextDestructured "file" file
            )

            return! AsyncLspResult.success Unchecked.defaultof<_>
          | Some tyRes ->
            let! r = Async.Catch(f arg pos tyRes lineStr lines)

            match r with
            | Choice1Of2 r -> return r
            | Choice2Of2 e ->
              logger.error (
                Log.setMessage "PositionHandler - Failed during child operation on file {file}"
                >> Log.addContextDestructured "file" file
                >> Log.addExn e
              )

              return LspResult.internalError e.Message
        with e ->
          logger.error (
            Log.setMessage "PositionHandler - Operation failed for file {file}"
            >> Log.addContextDestructured "file" file
            >> Log.addExn e
          )

          return! AsyncLspResult.internalError e.Message
    }

  ///Helper function for handling file requests using **recent** type check results
  member x.fileHandler<'a>
    (f: string<LocalPath> -> ParseAndCheckResults -> NamedText -> AsyncLspResult<'a>)
    (arg: TextDocumentIdentifier)
    : AsyncLspResult<'a> =
    async {
      let file = arg.GetFilePath() |> Utils.normalizePath

      // logger.info (Log.setMessage "PositionHandler - Position request: {file} at {pos}" >> Log.addContextDestructured "file" file >> Log.addContextDestructured "pos" pos)
      match commands.TryGetFileCheckerOptionsWithLines(file) with
      | ResultOrString.Error s ->
        logger.error (
          Log.setMessage "FileHandler - Getting file checker options for {file} failed"
          >> Log.addContextDestructured "error" s
          >> Log.addContextDestructured "file" file
        )

        return LspResult.internalError s
      | ResultOrString.Ok(options, lines) ->
        try
          let! tyResOpt = commands.TryGetRecentTypeCheckResultsForFile(file)

          match tyResOpt with
          | None ->
            logger.info (
              Log.setMessage "FileHandler - Cached typecheck results not yet available for {file}"
              >> Log.addContextDestructured "file" file
            )

            return LspResult.internalError "Cached typecheck results not yet available"
          | Some tyRes ->
            let! r = Async.Catch(f file tyRes lines)

            match r with
            | Choice1Of2 r -> return r
            | Choice2Of2 e ->
              logger.error (
                Log.setMessage "FileHandler - Failed during child operation on file {file}"
                >> Log.addContextDestructured "file" file
                >> Log.addExn e
              )

              return LspResult.internalError e.Message
        with e ->
          logger.error (
            Log.setMessage "FileHandler - Operation failed for file {file}"
            >> Log.addContextDestructured "file" file
            >> Log.addExn e
          )

          return LspResult.internalError e.Message
    }

  member __.HandleFormatting
    (
      fileName: string<LocalPath>,
      action: unit -> Async<Result<FormatDocumentResponse, string>>,
      handlerFormattedDoc: (NamedText * string) -> TextEdit[],
      handleFormattedRange: (NamedText * string * FormatSelectionRange) -> TextEdit[]
    ) =
    async {
      let! res = action ()

      match res with
      | Ok(FormatDocumentResponse.Formatted(lines, formatted)) ->
        let result = handlerFormattedDoc (lines, formatted)

        return LspResult.success (Some(result))
      | Ok(FormatDocumentResponse.FormattedRange(lines, formatted, range)) ->
        let result = handleFormattedRange (lines, formatted, range)

        return LspResult.success (Some(result))
      | Ok FormatDocumentResponse.Ignored ->
        let fileName = UMX.untag fileName |> Path.GetFileName

        do!
          lspClient.WindowShowMessage
            { Type = MessageType.Info
              Message = (sprintf "\"%s\" is ignored by a .fantomasignore file." fileName) }

        return LspResult.success None
      | Ok FormatDocumentResponse.UnChanged -> return LspResult.success None
      | Ok FormatDocumentResponse.ToolNotPresent ->
        let actions =
          [| if Option.isSome rootPath then
               { Title = "Install locally" }
               { Title = "Install globally" } |]

        let! response =
          lspClient.WindowShowMessageRequest
            { Type = MessageType.Warning
              Message = "No Fantomas install was found."
              Actions = Some actions }

        match response with
        | Ok(Some { Title = "Install locally" }) ->
          do!
            rootPath
            |> Option.map (fun rootPath ->
              async {
                let dotConfig = Path.Combine(rootPath, ".config", "dotnet-tools.json")

                if not (File.Exists dotConfig) then
                  let! result =
                    Cli
                      .Wrap("dotnet")
                      .WithArguments("new tool-manifest")
                      .WithWorkingDirectory(rootPath)
                      .ExecuteBufferedAsync()
                      .Task
                    |> Async.AwaitTask

                  if result.ExitCode <> 0 then
                    fantomasLogger.warn (
                      Log.setMessage (sprintf "Unable to create a new tool manifest in %s" rootPath)
                    )
                else
                  let dotConfigContent = File.ReadAllText dotConfig

                  if dotConfigContent.Contains("fantomas") then
                    // uninstall a older, non-compatible version of fantomas
                    let! result =
                      Cli
                        .Wrap("dotnet")
                        .WithArguments("tool uninstall fantomas")
                        .WithWorkingDirectory(rootPath)
                        .ExecuteBufferedAsync()
                        .Task
                      |> Async.AwaitTask

                    if result.ExitCode <> 0 then
                      fantomasLogger.warn (
                        Log.setMessage (
                          sprintf "Unable to uninstall a non compatible version of fantomas in %s" rootPath
                        )
                      )

                let! result =
                  Cli
                    .Wrap("dotnet")
                    .WithArguments("tool install fantomas")
                    .WithWorkingDirectory(rootPath)
                    .ExecuteBufferedAsync()
                    .Task
                  |> Async.AwaitTask

                if result.ExitCode = 0 then
                  fantomasLogger.info (Log.setMessage (sprintf "fantomas was installed locally at %A" rootPath))

                  do!
                    lspClient.WindowShowMessage
                      { Type = MessageType.Info
                        Message = "fantomas was installed locally" }

                  commands.ClearFantomasCache()
                else
                  fantomasLogger.warn (
                    Log.setMessage (sprintf "Unable to install a compatible version of fantomas in %s" rootPath)
                  )
              }

            )
            |> Option.defaultValue (async { return () })
        | Ok(Some { Title = "Install globally" }) ->
          let! result =
            Cli
              .Wrap("dotnet")
              .WithArguments("tool install -g fantomas")
              .ExecuteBufferedAsync()
              .Task
            |> Async.AwaitTask

          if result.ExitCode = 0 then
            fantomasLogger.info (Log.setMessage "fantomas was installed globally")

            do!
              lspClient.WindowShowMessage
                { Type = MessageType.Info
                  Message = "fantomas was installed globally" }

            commands.ClearFantomasCache()
          else
            fantomasLogger.warn (Log.setMessage "Unable to install a compatible version of fantomas globally")
        | _ -> ()

        return LspResult.internalError "Fantomas install not found."
      | Ok(FormatDocumentResponse.Error ex)
      | Error ex -> return LspResult.internalError ex
    }

  member private x.handleSemanticTokens
    (getTokens: Async<CoreResponse<SemanticClassificationItem array> option>)
    : AsyncLspResult<SemanticTokens option> =
    asyncResult {
      match! getTokens with
      | None -> return! success None
      | Some rangesAndHighlights ->
        let! rangesAndHighlights = rangesAndHighlights |> Result.ofCoreResponse

        match rangesAndHighlights with
        | None -> return! success None
        | Some rangesAndHighlights ->

          let lspTypedRanges =
            rangesAndHighlights
            |> Array.map (fun item ->
              let ty, mods = ClassificationUtils.map item.Type
              struct (fcsRangeToLsp item.Range, ty, mods))

          match encodeSemanticHighlightRanges lspTypedRanges with
          | None -> return! success None
          | Some encoded -> return! success (Some { Data = encoded; ResultId = None }) // TODO: provide a resultId when we support delta ranges
    }

  member __.ScriptFileProjectOptions = commands.ScriptFileProjectOptions

  interface IFSharpLspServer with


    //unsupported -- begin

    override x.CodeActionResolve(p) =
      logger.info (
        Log.setMessage "CodeActionResolve Request: {parms}"
        >> Log.addContextDestructured "parms" p
      )

      Helpers.notImplemented

    override x.DocumentLinkResolve(p) =
      logger.info (
        Log.setMessage "CodeActionResolve Request: {parms}"
        >> Log.addContextDestructured "parms" p
      )

      Helpers.notImplemented

    override x.Exit() = Helpers.ignoreNotification

    override x.InlayHintResolve p =
      logger.info (
        Log.setMessage "InlayHintResolve Request: {parms}"
        >> Log.addContextDestructured "parms" p
      )

      Helpers.notImplemented

    override x.TextDocumentDocumentColor p =
      logger.info (
        Log.setMessage "TextDocumentDocumentColor Request: {parms}"
        >> Log.addContextDestructured "parms" p
      )

      Helpers.notImplemented

    override x.TextDocumentColorPresentation p =
      logger.info (
        Log.setMessage "TextDocumentColorPresentation Request: {parms}"
        >> Log.addContextDestructured "parms" p
      )

      Helpers.notImplemented

    override x.TextDocumentDocumentLink p =
      logger.info (
        Log.setMessage "TextDocumentDocumentLink Request: {parms}"
        >> Log.addContextDestructured "parms" p
      )

      Helpers.notImplemented

    override x.TextDocumentOnTypeFormatting p =
      logger.info (
        Log.setMessage "TextDocumentOnTypeFormatting Request: {parms}"
        >> Log.addContextDestructured "parms" p
      )

      Helpers.notImplemented

    override x.TextDocumentSemanticTokensFullDelta p =
      logger.info (
        Log.setMessage "TextDocumentSemanticTokensFullDelta Request: {parms}"
        >> Log.addContextDestructured "parms" p
      )

      Helpers.notImplemented

    override x.TextDocumentWillSave p =
      logger.info (
        Log.setMessage "TextDocumentWillSave Request: {parms}"
        >> Log.addContextDestructured "parms" p
      )

      Helpers.ignoreNotification

    override x.TextDocumentWillSaveWaitUntil p =
      logger.info (
        Log.setMessage "TextDocumentWillSaveWaitUntil Request: {parms}"
        >> Log.addContextDestructured "parms" p
      )

      Helpers.notImplemented

    override x.WorkspaceDidChangeWorkspaceFolders p =
      logger.info (
        Log.setMessage "WorkspaceDidChangeWorkspaceFolders Request: {parms}"
        >> Log.addContextDestructured "parms" p
      )

      Helpers.ignoreNotification

    override x.WorkspaceDidCreateFiles p =
      logger.info (
        Log.setMessage "WorkspaceDidCreateFiles Request: {parms}"
        >> Log.addContextDestructured "parms" p
      )

      Helpers.ignoreNotification

    override x.WorkspaceDidDeleteFiles p =
      logger.info (
        Log.setMessage "WorkspaceDidDeleteFiles Request: {parms}"
        >> Log.addContextDestructured "parms" p
      )

      Helpers.ignoreNotification

    override x.WorkspaceDidRenameFiles p =
      logger.info (
        Log.setMessage "WorkspaceDidRenameFiles Request: {parms}"
        >> Log.addContextDestructured "parms" p
      )

      Helpers.ignoreNotification

    override x.WorkspaceExecuteCommand p =
      logger.info (
        Log.setMessage "WorkspaceExecuteCommand Request: {parms}"
        >> Log.addContextDestructured "parms" p
      )

      Helpers.notImplemented

    override x.WorkspaceWillCreateFiles p =
      logger.info (
        Log.setMessage "WorkspaceWillCreateFiles Request: {parms}"
        >> Log.addContextDestructured "parms" p
      )

      Helpers.notImplemented

    override x.WorkspaceWillDeleteFiles p =
      logger.info (
        Log.setMessage "WorkspaceWillDeleteFiles Request: {parms}"
        >> Log.addContextDestructured "parms" p
      )

      Helpers.notImplemented

    override x.WorkspaceWillRenameFiles p =
      logger.info (
        Log.setMessage "WorkspaceWillRenameFiles Request: {parms}"
        >> Log.addContextDestructured "parms" p
      )

      Helpers.notImplemented






    //unsupported -- end

    override __.Shutdown() =
      async {
        for (dispose: IDisposable) in commandDisposables do
          dispose.Dispose()

        (commands :> IDisposable).Dispose()
        (diagnosticCollections :> IDisposable).Dispose()
      }

    override _.Initialize(p: InitializeParams) =
      async {
        logger.info (Log.setMessage "Initialize Request {p}" >> Log.addContextDestructured "p" p)

        let actualRootPath =
          match p.RootUri with
          | Some rootUri -> Some(Path.FileUriToLocalPath rootUri)
          | None -> p.RootPath

        rootPath <- actualRootPath
        commands.SetWorkspaceRoot actualRootPath

        let c =
          p.InitializationOptions
          |> Option.bind (fun options -> if options.HasValues then Some options else None)
          |> Option.map Server.deserialize<FSharpConfigDto>
          |> Option.map FSharpConfig.FromDto
          |> Option.defaultValue FSharpConfig.Default

        updateConfig c

        logger.info (
          Log.setMessage "Intialization options {items}"
          >> Log.addContextDestructured "items" c
        )

        clientCapabilities <- p.Capabilities
        lspClient.ClientCapabilities <- clientCapabilities
        glyphToCompletionKind <- glyphToCompletionKindGenerator clientCapabilities
        glyphToSymbolKind <- glyphToSymbolKindGenerator clientCapabilities

        let tryGetParseResultsForFile fileName pos =
          asyncResult {
            let! (projectOptions, fileLines, lineAtPos) =
              commands.TryGetFileCheckerOptionsWithLinesAndLineStr(fileName, pos)

            match! commands.TryGetRecentTypeCheckResultsForFile(fileName) with
            | None -> return! Error $"No typecheck results available for %A{fileName}"
            | Some tyRes -> return tyRes, lineAtPos, fileLines
          }

        let inlineValueToggle =
          match c.InlineValues.Enabled with
          | Some true -> Some { ResolveProvider = Some false }
          | Some false -> None
          | None -> None

        let getFileLines = commands.TryGetFileCheckerOptionsWithLines >> Result.map snd

        let getLineText (lines: NamedText) (range: Ionide.LanguageServerProtocol.Types.Range) =
          lines.GetText(protocolRangeToRange (UMX.untag lines.FileName) range)

        let getRangeText fileName (range: Ionide.LanguageServerProtocol.Types.Range) =
          getFileLines fileName
          |> Result.bind (fun lines -> lines.GetText(protocolRangeToRange (UMX.untag fileName) range))

        let getProjectOptsAndLines = commands.TryGetFileCheckerOptionsWithLinesAndLineStr

        let tryGetProjectOptions =
          commands.TryGetFileCheckerOptionsWithLines >> Result.map fst

        let implementInterfaceConfig () : ImplementInterface.Config =
          { ObjectIdentifier = config.InterfaceStubGenerationObjectIdentifier
            MethodBody = config.InterfaceStubGenerationMethodBody
            IndentationSize = config.IndentationSize }

        let unionCaseStubReplacements () =
          Map.ofList [ "$1", config.UnionCaseStubGenerationBody ]

        let getUnionCaseStubReplacements () = unionCaseStubReplacements ()

        let recordStubReplacements () =
          Map.ofList [ "$1", config.RecordStubGenerationBody ]

        let getRecordStubReplacements () = recordStubReplacements ()

        let abstractClassStubReplacements () =
          Map.ofList
            [ "$objectIdent", config.AbstractClassStubGenerationObjectIdentifier
              "$methodBody", config.AbstractClassStubGenerationMethodBody ]

        let getAbstractClassStubReplacements () = abstractClassStubReplacements ()

        let symbolUseWorkspace
          (includeDeclarations: bool)
          (includeBackticks: bool)
          (errorOnFailureToFixRange: bool)
          pos
          lineStr
          text
          tyRes
          =
          commands.SymbolUseWorkspace(
            pos,
            lineStr,
            text,
            tyRes,
            includeDeclarations,
            includeBackticks,
            errorOnFailureToFixRange
          )

        codefixes <-
          [| Run.ifEnabled (fun _ -> config.UnusedOpensAnalyzer) (RemoveUnusedOpens.fix getFileLines)
             Run.ifEnabled
               (fun _ -> config.ResolveNamespaces)
               (ResolveNamespace.fix tryGetParseResultsForFile commands.GetNamespaceSuggestions)
             ReplaceWithSuggestion.fix
             RemoveRedundantQualifier.fix
             Run.ifEnabled
               (fun _ -> config.UnusedDeclarationsAnalyzer)
               (RenameUnusedValue.fix tryGetParseResultsForFile)
             AddNewKeywordToDisposableConstructorInvocation.fix getRangeText
             Run.ifEnabled
               (fun _ -> config.UnionCaseStubGeneration)
               (GenerateUnionCases.fix
                 getFileLines
                 tryGetParseResultsForFile
                 commands.GetUnionPatternMatchCases
                 getUnionCaseStubReplacements)
             ExternalSystemDiagnostics.linter
             ExternalSystemDiagnostics.analyzers
             Run.ifEnabled
               (fun _ -> config.InterfaceStubGeneration)
               (ImplementInterface.fix tryGetParseResultsForFile tryGetProjectOptions implementInterfaceConfig)
             Run.ifEnabled
               (fun _ -> config.RecordStubGeneration)
               (GenerateRecordStub.fix tryGetParseResultsForFile commands.GetRecordStub getRecordStubReplacements)
             Run.ifEnabled
               (fun _ -> config.AbstractClassStubGeneration)
               (GenerateAbstractClassStub.fix
                 tryGetParseResultsForFile
                 commands.GetAbstractClassStub
                 getAbstractClassStubReplacements)
             AddMissingEqualsToTypeDefinition.fix getFileLines
             ChangePrefixNegationToInfixSubtraction.fix getFileLines
             ConvertDoubleEqualsToSingleEquals.fix getRangeText
             ChangeEqualsInFieldTypeToColon.fix
             WrapExpressionInParentheses.fix getRangeText
             ChangeRefCellDerefToNot.fix tryGetParseResultsForFile
             ChangeDowncastToUpcast.fix getRangeText
             MakeDeclarationMutable.fix tryGetParseResultsForFile tryGetProjectOptions
             UseMutationWhenValueIsMutable.fix tryGetParseResultsForFile
             ConvertInvalidRecordToAnonRecord.fix tryGetParseResultsForFile
             RemoveUnnecessaryReturnOrYield.fix tryGetParseResultsForFile getLineText
             ConvertCSharpLambdaToFSharpLambda.fix tryGetParseResultsForFile getLineText
             AddMissingFunKeyword.fix getFileLines getLineText
             MakeOuterBindingRecursive.fix tryGetParseResultsForFile getLineText
             AddMissingRecKeyword.fix getFileLines getLineText
             ConvertBangEqualsToInequality.fix getRangeText
             ChangeDerefBangToValue.fix tryGetParseResultsForFile getLineText
             RemoveUnusedBinding.fix tryGetParseResultsForFile
             AddTypeToIndeterminateValue.fix tryGetParseResultsForFile tryGetProjectOptions
             ChangeTypeOfNameToNameOf.fix tryGetParseResultsForFile
             AddMissingInstanceMember.fix
             AddExplicitTypeAnnotation.fix tryGetParseResultsForFile
             ConvertPositionalDUToNamed.fix tryGetParseResultsForFile getRangeText
             ConvertTripleSlashCommentToXmlTaggedDoc.fix tryGetParseResultsForFile getRangeText
<<<<<<< HEAD
             GenerateXmlDocumentation.fix tryGetParseResultsForFile
=======
             Run.ifEnabled
               (fun _ -> config.AddPrivateAccessModifier)
               (AddPrivateAccessModifier.fix tryGetParseResultsForFile symbolUseWorkspace)
>>>>>>> 3b1a8cb4
             UseTripleQuotedInterpolation.fix tryGetParseResultsForFile getRangeText
             RenameParamToMatchSignature.fix tryGetParseResultsForFile |]


        match p.RootPath, c.AutomaticWorkspaceInit with
        | None, _
        | _, false -> ()
        | Some p, true ->
          async {
            let! peek =
              commands.WorkspacePeek p config.WorkspaceModePeekDeepLevel (List.ofArray config.ExcludeProjectDirectories)

            match peek with
            | CoreResponse.InfoRes msg
            | CoreResponse.ErrorRes msg -> ()
            | CoreResponse.Res ints ->

              let serialized = CommandResponse.workspacePeek JsonSerializer.writeJson ints

              lspClient.NotifyWorkspacePeek { Content = serialized } |> Async.Start

              let peeks =
                ints
                |> List.map Workspace.mapInteresting
                |> List.sortByDescending (fun x ->
                  match x with
                  | CommandResponse.WorkspacePeekFound.Solution sln -> Workspace.countProjectsInSln sln
                  | CommandResponse.WorkspacePeekFound.Directory _ -> -1)

              logger.info (
                Log.setMessage "Choosing from interesting items {items}"
                >> Log.addContextDestructured "items" peeks
              )

              match peeks with
              | [] -> ()
              | [ CommandResponse.WorkspacePeekFound.Directory projs ] ->
                commands.WorkspaceLoad projs.Fsprojs false binaryLogConfig
                |> Async.Ignore
                |> Async.Start
              | CommandResponse.WorkspacePeekFound.Solution sln :: _ ->
                let projs = sln.Items |> List.collect Workspace.foldFsproj |> List.map fst

                commands.WorkspaceLoad projs false binaryLogConfig
                |> Async.Ignore
                |> Async.Start
              | _ ->
                //TODO: Above case always picks solution with most projects, should be changed
                ()


            return ()
          }
          |> Async.Start

        return
          { InitializeResult.Default with
              Capabilities =
                { Helpers.defaultServerCapabilities with
                    InlineValueProvider = inlineValueToggle } }
          |> success
      }

    override __.Initialized(p: InitializedParams) =
      async {
        logger.info (Log.setMessage "Initialized request")
        return ()
      }

    override __.TextDocumentDidOpen(p: DidOpenTextDocumentParams) =
      async {
        let doc = p.TextDocument
        let filePath = doc.GetFilePath() |> Utils.normalizePath
        let content = NamedText(filePath, doc.Text)

        logger.info (
          Log.setMessage "TextDocumentDidOpen Request: {parms}"
          >> Log.addContextDestructured "parms" filePath
        )

        commands.SetFileContent(filePath, content, Some doc.Version)

        do!
          checkFile (filePath, doc.Version, content, true)
          |> AsyncResult.foldResult id (fun e ->
            logger.info (
              Log.setMessage "Error while parsing {file} - {message}"
              >> Log.addContextDestructured "message" e
              >> Log.addContextDestructured "file" filePath
            ))
      }

    override __.TextDocumentDidChange(p: DidChangeTextDocumentParams) =
      async {

        let doc = p.TextDocument
        let filePath = doc.GetFilePath() |> Utils.normalizePath
        // types are incorrect for this endpoint - version is always supplied by the client
        let endVersion = doc.Version.Value

        logger.info (
          Log.setMessage "TextDocumentDidChange Request: {parms}"
          >> Log.addContextDestructured "parms" filePath
        )

        let initialText =
          state.TryGetFileSource(filePath)
          |> Result.fold id (fun _ -> NamedText(filePath, ""))

        let evolvedFileContent =
          (initialText, p.ContentChanges)
          ||> Array.fold (fun text change ->
            match change.Range with
            | None -> // replace entire content
              NamedText(filePath, change.Text)
            | Some rangeToReplace ->
              // replace just this slice
              let fcsRangeToReplace = protocolRangeToRange (UMX.untag filePath) rangeToReplace

              match text.ModifyText(fcsRangeToReplace, change.Text) with
              | Ok text -> text
              | Error message ->
                logger.error (
                  Log.setMessage "Error applying change to document {file} for version {version}: {message}"
                  >> Log.addContextDestructured "file" filePath
                  >> Log.addContextDestructured "version" endVersion
                  >> Log.addContextDestructured "message" message
                )

                text)


        commands.SetFileContent(filePath, evolvedFileContent, Some endVersion)

        checkFileDebouncer.Bounce p
      }

    //TODO: Investigate if this should be done at all
    override __.TextDocumentDidSave(p) =
      async {
        logger.info (
          Log.setMessage "TextDocumentDidSave Request: {parms}"
          >> Log.addContextDestructured "parms" p
        )

        ()
      }

    override _.TextDocumentDidClose(p) =
      async {
        logger.info (
          Log.setMessage "TextDocumentDidOpen Request: {parms}"
          >> Log.addContextDestructured "parms" p
        )

        forgetDocument p.TextDocument.Uri
      }

    override __.TextDocumentCompletion(p: CompletionParams) =
      asyncResult {
        logger.info (
          Log.setMessage "TextDocumentCompletion Request: {context}"
          >> Log.addContextDestructured "context" p
        )
        // Sublime-lsp doesn't like when we answer null so we answer an empty list instead
        let file = p.TextDocument.GetFilePath() |> Utils.normalizePath

        let pos = p.GetFcsPos()

        match commands.TryGetFileCheckerOptionsWithLines file with
        | Error _ -> return! success None
        | Ok(options, lines) ->

          match lines.GetLine pos with
          | None -> return! success None
          | Some lineStr ->

            if lineStr.StartsWith "#" then
              let completionList =
                { IsIncomplete = false
                  Items = KeywordList.hashSymbolCompletionItems }

              return! success (Some completionList)
            else
              let! typeCheckResults =
                commands.TryGetRecentTypeCheckResultsForFile(file)
                |> AsyncResult.ofOption (fun _ -> JsonRpc.Error.InternalErrorMessage "No Typecheck results")


              match!
                commands.Completion
                  typeCheckResults
                  pos
                  lineStr
                  lines
                  file
                  None
                  (config.KeywordsAutocomplete)
                  (config.ExternalAutocomplete)
              with
              | CoreResponse.Res(decls, keywords) ->
                let items =
                  decls
                  |> Array.mapi (fun id d ->
                    let code =
                      if System.Text.RegularExpressions.Regex.IsMatch(d.NameInList, """^[a-zA-Z][a-zA-Z0-9']+$""") then
                        d.NameInList
                      elif d.NamespaceToOpen.IsSome then
                        d.NameInList
                      else
                        FSharpKeywords.NormalizeIdentifierBackticks d.NameInList

                    let label =
                      match d.NamespaceToOpen with
                      | Some no -> sprintf "%s (open %s)" d.NameInList no
                      | None -> d.NameInList

                    { CompletionItem.Create(d.NameInList) with
                        Kind = glyphToCompletionKind d.Glyph
                        InsertText = Some code
                        SortText = Some(sprintf "%06d" id)
                        FilterText = Some d.NameInList
                        Label = label })

                let its =
                  if not keywords then
                    items
                  else
                    Array.append items KeywordList.keywordCompletionItems

                let completionList = { IsIncomplete = false; Items = its }
                return! success (Some completionList)
              | _ ->
                logger.info (Log.setMessage "TextDocumentCompletion - no completion results")
                return! success (Some { IsIncomplete = false; Items = [||] })
      }

    override __.CompletionItemResolve(ci: CompletionItem) =
      let mapHelpText (ci: CompletionItem) (text: HelpText) =
        match text with
        | HelpText.Simple(symbolName, text) ->
          let d = Documentation.Markup(markdown text)

          { ci with
              Detail = Some symbolName
              Documentation = Some d }
        | HelpText.Full(name, tip, additionalEdit) ->
          let (si, comment) = TipFormatter.formatCompletionItemTip tip

          let edits, label =
            match additionalEdit with
            | None -> None, ci.Label
            | Some { Namespace = ns; Position = fcsPos } ->
              let text =
                let indentation = String(' ', fcsPos.Column)
                $"{indentation}open {ns}\n"

              let insertPos =
                { (fcsPos |> fcsPosToLsp) with
                    Character = 0 }

              Some
                [| { TextEdit.NewText = text
                     TextEdit.Range = { Start = insertPos; End = insertPos } } |],
              $"{ci.Label} (open {ns})"

          let d = Documentation.Markup(markdown comment)

          { ci with
              Detail = Some si
              Documentation = Some d
              AdditionalTextEdits = edits
              Label = label }

      async {
        logger.info (
          Log.setMessage "CompletionItemResolve Request: {parms}"
          >> Log.addContextDestructured "parms" ci
        )

        let! res =
          commands.Helptext ci.InsertText.Value
          |> AsyncResult.ofCoreResponse
          |> AsyncResult.foldResult
            (function
            | None -> ci
            | Some text -> mapHelpText ci text)
            (fun _ -> ci)

        return success res
      }

    override x.TextDocumentSignatureHelp(sigHelpParams: SignatureHelpParams) =
      logger.info (
        Log.setMessage "TextDocumentSignatureHelp Request: {parms}"
        >> Log.addContextDestructured "parms" sigHelpParams
      )

      sigHelpParams
      |> x.positionHandler (fun sigHelpParams fcsPos tyRes lineStr lines ->
        asyncResult {
          let charAtCaret = sigHelpParams.Context |> Option.bind (fun c -> c.TriggerCharacter)

          match!
            commands.MethodsForSignatureHelp(tyRes, fcsPos, lines, charAtCaret, sigHelpKind)
            |> AsyncResult.ofStringErr
          with
          | None ->
            sigHelpKind <- None
            return! success None
          | Some sigHelp ->
            sigHelpKind <- Some sigHelp.SigHelpKind

            let sigs =
              sigHelp.Methods
              |> Array.map (fun m ->
                let (signature, comment) = TipFormatter.formatPlainTip m.Description

                let parameters =
                  m.Parameters
                  |> Array.map (fun p ->
                    { ParameterInformation.Label = p.ParameterName
                      Documentation = Some(Documentation.String p.CanonicalTypeTextForSorting) })

                let d = Documentation.Markup(markdown comment)

                { SignatureInformation.Label = signature
                  Documentation = Some d
                  Parameters = Some parameters })

            let res =
              { Signatures = sigs
                ActiveSignature = sigHelp.ActiveOverload
                ActiveParameter = sigHelp.ActiveParameter }

            return! success (Some res)
        })

    override x.TextDocumentHover(p: TextDocumentPositionParams) =
      logger.info (
        Log.setMessage "TextDocumentHover Request: {parms}"
        >> Log.addContextDestructured "parms" p
      )

      p
      |> x.positionHandler (fun p pos tyRes lineStr lines ->
        match commands.ToolTip tyRes pos lineStr with
        | CoreResponse.InfoRes msg -> async.Return(success None)
        | CoreResponse.ErrorRes msg -> LspResult.internalError msg |> async.Return
        | CoreResponse.Res None -> async.Return(success None)
        | CoreResponse.Res(Some(tip, signature, footer, typeDoc)) ->
          let formatCommentStyle =
            if config.TooltipMode = "full" then
              TipFormatter.FormatCommentStyle.FullEnhanced
            else if config.TooltipMode = "summary" then
              TipFormatter.FormatCommentStyle.SummaryOnly
            else
              TipFormatter.FormatCommentStyle.Legacy

          match TipFormatter.formatTipEnhanced tip signature footer typeDoc formatCommentStyle with
          | (sigCommentFooter :: _) :: _ ->
            let signature, comment, footer = sigCommentFooter

            let markStr lang (value: string) =
              MarkedString.WithLanguage { Language = lang; Value = value }

            let fsharpBlock (lines: string[]) =
              lines |> String.concat Environment.NewLine |> markStr "fsharp"

            let sigContent =
              let lines =
                signature.Split Environment.NewLine
                |> Array.filter (not << String.IsNullOrWhiteSpace)

              match lines |> Array.splitAt (lines.Length - 1) with
              | (h, [| StartsWith "Full name:" fullName |]) ->
                [| yield fsharpBlock h; yield MarkedString.String("*" + fullName + "*") |]
              | _ -> [| fsharpBlock lines |]


            let commentContent = comment |> MarkedString.String

            let footerContent =
              footer.Split Environment.NewLine
              |> Array.filter (not << String.IsNullOrWhiteSpace)
              |> Array.map (fun n -> MarkedString.String("*" + n + "*"))


            let response =
              { Contents = MarkedStrings [| yield! sigContent; yield commentContent; yield! footerContent |]
                Range = None }

            async.Return(success (Some response))
          | _ -> async.Return(success None))

    override x.TextDocumentPrepareRename p =
      logger.info (
        Log.setMessage "TextDocumentOnPrepareRename Request: {parms}"
        >> Log.addContextDestructured "parms" p
      )

      p
      |> x.positionHandler (fun p pos tyRes lineStr lines ->
        asyncResult {
          let! (_, _, range) =
            commands.RenameSymbolRange(pos, tyRes, lineStr, lines)
            |> AsyncResult.mapError (fun msg -> JsonRpc.Error.Create(JsonRpc.ErrorCodes.invalidParams, msg))

          return range |> fcsRangeToLsp |> PrepareRenameResult.Range |> Some
        })

    override x.TextDocumentRename(p: RenameParams) =
      logger.info (
        Log.setMessage "TextDocumentRename Request: {parms}"
        >> Log.addContextDestructured "parms" p
      )

      p
      |> x.positionHandler (fun p pos tyRes lineStr lines ->
        asyncResult {
          // validate name and surround with backticks if necessary
          let! newName =
            Commands.adjustRenameSymbolNewName pos lineStr lines tyRes p.NewName
            |> AsyncResult.mapError (fun msg -> JsonRpc.Error.Create(JsonRpc.ErrorCodes.invalidParams, msg))

          let! ranges =
            commands.RenameSymbol(pos, tyRes, lineStr, lines)
            |> AsyncResult.mapError (fun msg -> JsonRpc.Error.Create(JsonRpc.ErrorCodes.invalidParams, msg))

          let documentChanges =
            ranges
            |> Seq.map (fun kvp ->
              let edits =
                kvp.Value
                |> Array.map (fun range ->
                  let range = fcsRangeToLsp range
                  { Range = range; NewText = newName })

              let file: string<LocalPath> = kvp.Key

              { TextDocument =
                  { Uri = Path.FilePathToUri(UMX.untag file)
                    Version = commands.TryGetFileVersion file }
                Edits = edits })
            |> Array.ofSeq

          return WorkspaceEdit.Create(documentChanges, clientCapabilities.Value) |> Some
        })

    override x.TextDocumentDefinition(p) =
      logger.info (
        Log.setMessage "TextDocumentDefinition Request: {parms}"
        >> Log.addContextDestructured "parms" p
      )

      p
      |> x.positionHandler (fun p pos tyRes lineStr lines ->
        async {
          let! res = commands.FindDeclaration tyRes pos lineStr

          let res =
            match res with
            | CoreResponse.InfoRes msg -> success None
            | CoreResponse.ErrorRes msg -> LspResult.internalError msg
            | CoreResponse.Res r -> findDeclToLspLocation r |> GotoResult.Single |> Some |> success

          return res
        })

    override x.TextDocumentTypeDefinition(p: TextDocumentPositionParams) =
      logger.info (
        Log.setMessage "TextDocumentTypeDefinition Request: {parms}"
        >> Log.addContextDestructured "parms" p
      )

      p
      |> x.positionHandler (fun p pos tyRes lineStr lines ->
        async {
          let! res = commands.FindTypeDeclaration tyRes pos lineStr

          let res =
            match res with
            | CoreResponse.InfoRes msg -> success None
            | CoreResponse.ErrorRes msg -> LspResult.internalError msg
            | CoreResponse.Res r -> findDeclToLspLocation r |> GotoResult.Single |> Some |> success

          return res
        })

    override x.TextDocumentReferences(p: ReferenceParams) =
      logger.info (
        Log.setMessage "TextDocumentReferences Request: {parms}"
        >> Log.addContextDestructured "parms" p
      )

      p
      |> x.positionHandler (fun p pos tyRes lineStr lines ->
        asyncResult {
          let! (_, usages) =
            commands.SymbolUseWorkspace(pos, lineStr, lines, tyRes, true, true, false)
            |> AsyncResult.mapError (JsonRpc.Error.InternalErrorMessage)

          let references =
            usages.Values |> Seq.collect (Seq.map fcsRangeToLspLocation) |> Seq.toArray

          return Some references
        })

    override x.TextDocumentDocumentHighlight(p) =
      logger.info (
        Log.setMessage "TextDocumentDocumentHighlight Request: {parms}"
        >> Log.addContextDestructured "parms" p
      )

      p
      |> x.positionHandler (fun p pos tyRes lineStr lines ->
        match commands.SymbolUse tyRes pos lineStr with
        | CoreResponse.InfoRes msg -> async.Return(success None)
        | CoreResponse.ErrorRes msg -> async.Return(LspResult.internalError msg)
        | CoreResponse.Res(symbol, uses) ->
          uses
          |> Array.map (fun s ->
            { DocumentHighlight.Range = fcsRangeToLsp s.Range
              Kind = None })
          |> Some
          |> success
          |> async.Return)

    override x.TextDocumentImplementation(p) =
      logger.info (
        Log.setMessage "TextDocumentImplementation Request: {parms}"
        >> Log.addContextDestructured "parms" p
      )

      p
      |> x.positionHandler (fun p pos tyRes lineStr lines ->
        asyncResult {
          let! res =
            commands.SymbolImplementationProject tyRes pos lineStr
            |> AsyncResult.ofCoreResponse

          let ranges: FSharp.Compiler.Text.Range[] =
            match res with
            | Some(LocationResponse.Use(_, uses)) -> uses |> Array.map (fun u -> u.Range)
            | None -> [||]

          let mappedRanges = ranges |> Array.map fcsRangeToLspLocation

          match mappedRanges with
          | [||] -> return None
          | [| single |] -> return Some(GotoResult.Single single)
          | multiple -> return Some(GotoResult.Multiple multiple)
        })

    override __.TextDocumentDocumentSymbol(p) =
      async {
        logger.info (
          Log.setMessage "TextDocumentDocumentSymbol Request: {parms}"
          >> Log.addContextDestructured "parms" p
        )

        let fn = p.TextDocument.GetFilePath() |> Utils.normalizePath

        let! res = commands.Declarations fn None (commands.TryGetFileVersion fn)

        let res =
          match res with
          | CoreResponse.InfoRes msg -> success None
          | CoreResponse.ErrorRes msg -> LspResult.internalError msg
          | CoreResponse.Res decls ->
            decls
            |> Array.collect (
              fst
              >> fun top -> getSymbolInformations p.TextDocument.Uri glyphToSymbolKind top (fun s -> true)
            )
            |> U2.First
            |> Some
            |> success

        return res
      }

    override __.WorkspaceSymbol(symbolRequest: WorkspaceSymbolParams) =
      async {
        logger.info (
          Log.setMessage "WorkspaceSymbol Request: {parms}"
          >> Log.addContextDestructured "parms" symbolRequest
        )

        let! res = commands.DeclarationsInProjects()

        let res =
          match res with
          | CoreResponse.InfoRes msg -> success None
          | CoreResponse.ErrorRes msg -> LspResult.internalError msg
          | CoreResponse.Res(decls) ->
            decls
            |> Array.collect (fun (n, p) ->
              let uri = Path.LocalPathToUri p
              getSymbolInformations uri glyphToSymbolKind n (applyQuery symbolRequest.Query))
            |> Some
            |> success

        return res
      }



    override x.TextDocumentFormatting(p: DocumentFormattingParams) =
      let doc = p.TextDocument
      let fileName = doc.GetFilePath() |> Utils.normalizePath

      let action () =
        logger.info (
          Log.setMessage "TextDocumentFormatting Request: {parms}"
          >> Log.addContextDestructured "parms" p
        )

        commands.FormatDocument fileName

      let handlerFormattedDoc (lines: NamedText, formatted: string) =
        let range =
          let zero = { Line = 0; Character = 0 }
          let lastPos = lines.LastFilePosition

          { Start = zero
            End = fcsPosToLsp lastPos }

        [| { Range = range; NewText = formatted } |]

      x.HandleFormatting(fileName, action, handlerFormattedDoc, (fun (_, _, _) -> [||]))

    override x.TextDocumentRangeFormatting(p: DocumentRangeFormattingParams) =
      let doc = p.TextDocument
      let fileName = doc.GetFilePath() |> Utils.normalizePath

      let action () =
        logger.info (
          Log.setMessage "TextDocumentRangeFormatting Request: {parms}"
          >> Log.addContextDestructured "parms" p
        )

        let range =
          FormatSelectionRange(
            p.Range.Start.Line + 1,
            p.Range.Start.Character,
            p.Range.End.Line + 1,
            p.Range.End.Character
          )

        commands.FormatSelection(fileName, range)

      let handlerFormattedRangeDoc (lines: NamedText, formatted: string, range: FormatSelectionRange) =
        let range =
          { Start =
              { Line = range.StartLine - 1
                Character = range.StartColumn }
            End =
              { Line = range.EndLine - 1
                Character = range.EndColumn } }

        [| { Range = range; NewText = formatted } |]


      x.HandleFormatting(fileName, action, (fun (_, _) -> [||]), handlerFormattedRangeDoc)



    override x.TextDocumentCodeAction(codeActionParams: CodeActionParams) =
      logger.info (
        Log.setMessage "TextDocumentCodeAction Request: {parms}"
        >> Log.addContextDestructured "parms" codeActionParams
      )

      let fn = codeActionParams.TextDocument.GetFilePath() |> Utils.normalizePath

      match commands.TryGetFileCheckerOptionsWithLines fn with
      | ResultOrString.Error s -> AsyncLspResult.internalError s
      | ResultOrString.Ok(opts, lines) ->
        asyncResult {
          let (fixes: Async<Result<Fix list, string>[]>) =
            codefixes
            |> Array.map (fun codeFix ->
              async {
                try
                  return! codeFix codeActionParams
                with e ->
                  return Ok []
              })
            |> Async.Parallel

          let! fixes = fixes
          let (actions: Fix list[], errors: string[]) = Array.partitionResults fixes
          let actions = actions |> List.concat

          if errors.Length <> 0 then
            logger.trace (
              Log.setMessage
                "Errors while processing code action request for {file} with {context} at {range}: {errors}"
              >> Log.addContextDestructured "file" codeActionParams.TextDocument.Uri
              >> Log.addContextDestructured "context" codeActionParams.Context
              >> Log.addContextDestructured "range" codeActionParams.Range
              >> Log.addContextDestructured "errors" errors
            )

          match actions with
          | [] -> return None
          | actions ->
            return
              actions
              |> List.map (
                CodeAction.OfFix commands.TryGetFileVersion clientCapabilities.Value
                >> U2.Second
              )
              |> List.toArray
              |> Some
        }

    override __.TextDocumentCodeLens(p: CodeLensParams) =
      asyncResult {
        logger.info (
          Log.setMessage "TextDocumentCodeLens Request: {parms}"
          >> Log.addContextDestructured "parms" p
        )

        let fn = p.TextDocument.GetFilePath() |> Utils.normalizePath

        let! declsAndPaths =
          commands.Declarations fn None (commands.TryGetFileVersion fn)
          |> AsyncResult.ofCoreResponse

        match declsAndPaths with
        | None -> return None
        | Some declsAndPaths ->
          let decls = Array.map fst declsAndPaths

          let res =
            [| if config.LineLens.Enabled <> "replaceCodeLens" then
                 if config.CodeLenses.Signature.Enabled then
                   yield! decls |> Array.collect (getCodeLensInformation p.TextDocument.Uri "signature")

                 // we have two options here because we're deprecating the EnableReferenceCodeLens one (namespacing, etc)
                 if config.EnableReferenceCodeLens || config.CodeLenses.References.Enabled then
                   yield! decls |> Array.collect (getCodeLensInformation p.TextDocument.Uri "reference") |]

          return Some res
      }

    override __.CodeLensResolve(p) =
      logger.info (
        Log.setMessage "CodeLensResolve Request: {parms}"
        >> Log.addContextDestructured "parms" p
      )

      let handler f (arg: CodeLens) =
        async {
          let pos = protocolPosToPos arg.Range.Start

          let data = arg.Data.Value.ToObject<string[]>()

          let file = Path.FileUriToLocalPath data.[0] |> Utils.normalizePath

          match commands.TryGetFileCheckerOptionsWithLinesAndLineStr(file, pos) with
          | ResultOrString.Error s ->
            logger.error (
              Log.setMessage "CodeLensResolve - Getting file checker options failed for {file}"
              >> Log.addContextDestructured "file" file
              >> Log.addContextDestructured "error" s
            )

            return { p with Command = None } |> success
          | ResultOrString.Ok(options, lines, lineStr) ->
            try
              let! tyRes = commands.TryGetRecentTypeCheckResultsForFile(file)

              match tyRes with
              | None -> return success { p with Command = None }
              | Some tyRes ->

                logger.info (
                  Log.setMessage "CodeLensResolve - Cached typecheck results now available for {file}."
                  >> Log.addContextDestructured "file" file
                )

                let typ = data.[1]
                let! r = Async.Catch(f arg pos tyRes lines lineStr typ file)

                match r with
                | Choice1Of2(r: LspResult<CodeLens option>) ->
                  match r with
                  | Ok(Some r) -> return Ok r
                  | _ -> return Ok Unchecked.defaultof<_>
                | Choice2Of2 e ->
                  logger.error (
                    Log.setMessage "CodeLensResolve - Child operation failed for {file}"
                    >> Log.addContextDestructured "file" file
                    >> Log.addExn e
                  )

                  let title = if typ = "signature" then "" else "0 References"

                  let codeLens =
                    { p with
                        Command =
                          Some
                            { Title = title
                              Command = ""
                              Arguments = None } }

                  return success codeLens
            with e ->
              logger.error (
                Log.setMessage "CodeLensResolve - Operation failed on {file}"
                >> Log.addContextDestructured "file" file
                >> Log.addExn e
              )

              return { p with Command = None } |> success
        }

      let writePayload (sourceFile: string<LocalPath>, triggerPos: pos, usageLocations: range[]) =
        Some
          [| JToken.FromObject(Path.LocalPathToUri sourceFile)
             JToken.FromObject(fcsPosToLsp triggerPos)
             JToken.FromObject(usageLocations |> Array.map fcsRangeToLspLocation) |]

      handler
        (fun p pos tyRes lines lineStr typ file ->
          async {
            if typ = "signature" then
              match Commands.SignatureData tyRes pos lineStr with
              | CoreResponse.InfoRes msg
              | CoreResponse.ErrorRes msg ->
                logger.error (
                  Log.setMessage "CodeLensResolve - error on file {file}"
                  >> Log.addContextDestructured "file" file
                  >> Log.addContextDestructured "error" msg
                )

                return { p with Command = None } |> Some |> success
              | CoreResponse.Res(typ, parms, _) ->
                let formatted = SigantureData.formatSignature typ parms

                let cmd =
                  { Title = formatted
                    Command = ""
                    Arguments = None }

                return { p with Command = Some cmd } |> Some |> success
            else
              let! uses =
                commands.SymbolUseWorkspace(pos, lineStr, lines, tyRes (*includeDeclarations:*) , false, true, false)

              match uses with
              | Error msg ->
                logger.error (
                  Log.setMessage "CodeLensResolve - error getting symbol use for {file}"
                  >> Log.addContextDestructured "file" file
                  >> Log.addContextDestructured "error" msg
                )

                return
                  success (
                    Some
                      { p with
                          Command =
                            Some
                              { Title = ""
                                Command = ""
                                Arguments = None } }
                  )

              | Ok(_, uses) ->
                let allUses = uses.Values |> Array.concat

                let cmd =
                  if Array.isEmpty allUses then
                    { Title = "0 References"
                      Command = ""
                      Arguments = None }
                  else
                    { Title = $"%d{allUses.Length} References"
                      Command = "fsharp.showReferences"
                      Arguments = writePayload (file, pos, allUses) }

                return { p with Command = Some cmd } |> Some |> success
          })
        p

    override __.WorkspaceDidChangeWatchedFiles(p) =
      async {
        logger.info (
          Log.setMessage "WorkspaceDidChangeWatchedFiles Request: {parms}"
          >> Log.addContextDestructured "parms" p
        )

        p.Changes
        |> Array.iter (fun c ->
          if c.Type = FileChangeType.Deleted then
            forgetDocument c.Uri

          ())

        return ()
      }

    override __.WorkspaceDidChangeConfiguration(p: DidChangeConfigurationParams) =
      async {
        let dto = p.Settings |> Server.deserialize<FSharpConfigRequest>

        logger.info (
          Log.setMessage "WorkspaceDidChangeConfiguration Request: {parms}"
          >> Log.addContextDestructured "parms" dto
        )

        dto.FSharp
        |> Option.iter (fun fsharpConfig ->
          let c = config.AddDto fsharpConfig
          updateConfig c

          logger.info (
            Log.setMessage "Workspace configuration changed"
            >> Log.addContextDestructured "config" c
          ))

        return ()
      }

    override __.TextDocumentFoldingRange(rangeP: FoldingRangeParams) =
      async {
        logger.info (
          Log.setMessage "TextDocumentFoldingRange Request: {parms}"
          >> Log.addContextDestructured "parms" rangeP
        )

        let file = rangeP.TextDocument.GetFilePath() |> Utils.normalizePath

        match! commands.ScopesForFile file with
        | Ok scopes ->
          let ranges = scopes |> Seq.map Structure.toFoldingRange |> Set.ofSeq |> List.ofSeq

          return LspResult.success (Some ranges)
        | Result.Error error -> return LspResult.internalError error
      }

    override __.TextDocumentSelectionRange(selectionRangeP: SelectionRangeParams) =
      asyncResult {
        logger.info (
          Log.setMessage "TextDocumentSelectionRange Request: {parms}"
          >> Log.addContextDestructured "parms" selectionRangeP
        )

        let rec mkSelectionRanges =
          function
          | [] -> None
          | r :: xs ->
            Some
              { Range = fcsRangeToLsp r
                Parent = mkSelectionRanges xs }

        let file = selectionRangeP.TextDocument.GetFilePath() |> Utils.normalizePath

        let poss = selectionRangeP.Positions |> Array.map protocolPosToPos |> Array.toList

        let! ranges = commands.GetRangesAtPosition file poss |> AsyncResult.ofStringErr

        return ranges |> List.choose mkSelectionRanges |> Some
      }

    override x.FSharpSignature(p: TextDocumentPositionParams) =
      logger.info (
        Log.setMessage "FSharpSignature Request: {parms}"
        >> Log.addContextDestructured "parms" p
      )

      async {
        return!
          p
          |> x.positionHandler (fun p pos tyRes lineStr lines ->
            async {
              match commands.Typesig tyRes pos lineStr with
              | CoreResponse.InfoRes msg -> return success None
              | CoreResponse.ErrorRes msg -> return LspResult.internalError msg
              | CoreResponse.Res tip ->
                return
                  { Content = CommandResponse.typeSig FsAutoComplete.JsonSerializer.writeJson tip }
                  |> Some
                  |> success
            })
      }

    override x.FSharpSignatureData(p: TextDocumentPositionParams) =
      logger.info (
        Log.setMessage "FSharpSignatureData Request: {parms}"
        >> Log.addContextDestructured "parms" p
      )

      let handler f (arg: TextDocumentPositionParams) =
        async {

          let pos =
            FSharp.Compiler.Text.Position.mkPos (p.Position.Line) (p.Position.Character + 2)

          let file = p.TextDocument.GetFilePath() |> Utils.normalizePath

          logger.info (
            Log.setMessage "FSharpSignatureData - Position request for {file} at {pos}"
            >> Log.addContextDestructured "file" file
            >> Log.addContextDestructured "pos" pos
          )

          return!
            match commands.TryGetFileCheckerOptionsWithLinesAndLineStr(file, pos) with
            | ResultOrString.Error s -> AsyncLspResult.internalError "No options"
            | ResultOrString.Ok(options, _, lineStr) ->
              try
                async {
                  let tyResOpt = commands.TryGetRecentTypeCheckResultsForFile(file)

                  match! tyResOpt with
                  | None -> return LspResult.internalError "No typecheck results"
                  | Some tyRes ->
                    let! r = Async.Catch(f arg pos tyRes lineStr)

                    match r with
                    | Choice1Of2 r -> return r
                    | Choice2Of2 e -> return LspResult.internalError e.Message
                }
              with e ->
                AsyncLspResult.internalError e.Message
        }

      p
      |> handler (fun p pos tyRes lineStr ->
        (match Commands.SignatureData tyRes pos lineStr with
         | CoreResponse.InfoRes msg -> success None
         | CoreResponse.ErrorRes msg -> LspResult.internalError msg
         | CoreResponse.Res(typ, parms, generics) ->
           { Content = CommandResponse.signatureData FsAutoComplete.JsonSerializer.writeJson (typ, parms, generics) }
           |> Some
           |> success)
        |> async.Return)

    override x.FSharpDocumentationGenerator(p: OptionallyVersionedTextDocumentPositionParams) =
      logger.info (
        Log.setMessage "FSharpDocumentationGenerator Request: {parms}"
        >> Log.addContextDestructured "parms" p
      )

      p
      |> x.positionHandler (fun p pos tyRes lineStr lines ->
        asyncResult {
          match!
            Commands.GenerateXmlDocumentation(tyRes, pos, lineStr)
            |> AsyncResult.ofStringErr
          with
          | None -> return ()
          | Some { InsertPosition = insertPos
                   InsertText = text } ->

            let edit: ApplyWorkspaceEditParams =
              { Label = Some "Generate Xml Documentation"
                Edit =
                  { DocumentChanges =
                      Some
                        [| { TextDocument = p.TextDocument
                             Edits =
                               [| { Range = fcsPosToProtocolRange insertPos
                                    NewText = text } |] } |]
                    Changes = None } }

            let! response = lspClient.WorkspaceApplyEdit edit
            return ()
        })

    override __.FSharpLineLens(p) =
      async {
        logger.info (
          Log.setMessage "FSharpLineLense Request: {parms}"
          >> Log.addContextDestructured "parms" p
        )

        let fn = p.Project.GetFilePath() |> Utils.normalizePath

        let! res = commands.Declarations fn None (commands.TryGetFileVersion fn)

        let res =
          match res with
          | CoreResponse.InfoRes msg -> success None
          | CoreResponse.ErrorRes msg -> LspResult.internalError msg
          | CoreResponse.Res(decls) ->
            { Content = CommandResponse.declarations FsAutoComplete.JsonSerializer.writeJson decls }
            |> Some
            |> success

        return res
      }

    override __.FSharpWorkspaceLoad(p: WorkspaceLoadParms) =
      async {
        logger.info (
          Log.setMessage "FSharpWorkspaceLoad Request: {parms}"
          >> Log.addContextDestructured "parms" p
        )

        let fns = p.TextDocuments |> Array.map (fun fn -> fn.GetFilePath()) |> Array.toList

        let! res = commands.WorkspaceLoad fns config.DisableInMemoryProjectReferences binaryLogConfig

        let res =
          match res with
          | CoreResponse.InfoRes msg
          | CoreResponse.ErrorRes msg -> LspResult.internalError msg
          | CoreResponse.Res fin ->
            { Content = CommandResponse.workspaceLoad FsAutoComplete.JsonSerializer.writeJson fin }
            |> success

        return res
      }

    override __.FSharpWorkspacePeek(p: WorkspacePeekRequest) =
      async {
        logger.info (
          Log.setMessage "FSharpWorkspacePeek Request: {parms}"
          >> Log.addContextDestructured "parms" p
        )

        let! res = commands.WorkspacePeek p.Directory p.Deep (p.ExcludedDirs |> List.ofArray)

        let res =
          match res with
          | CoreResponse.InfoRes msg
          | CoreResponse.ErrorRes msg -> LspResult.internalError msg
          | CoreResponse.Res found ->
            { Content = CommandResponse.workspacePeek FsAutoComplete.JsonSerializer.writeJson found }
            |> success

        return res
      }

    override __.FSharpProject(p) =
      async {
        logger.info (
          Log.setMessage "FSharpProject Request: {parms}"
          >> Log.addContextDestructured "parms" p
        )

        let fn = p.Project.GetFilePath()
        let! res = commands.Project fn binaryLogConfig

        let res =
          match res with
          | CoreResponse.InfoRes msg
          | CoreResponse.ErrorRes msg -> LspResult.internalError msg
          | CoreResponse.Res fin ->
            { Content = CommandResponse.projectLoad FsAutoComplete.JsonSerializer.writeJson fin }
            |> success

        return res
      }

    override __.FSharpFsdn(p: FsdnRequest) =
      async {
        logger.info (
          Log.setMessage "FSharpFsdn Request: {parms}"
          >> Log.addContextDestructured "parms" p
        )

        let! res = commands.Fsdn p.Query

        let res =
          match res with
          | CoreResponse.InfoRes msg
          | CoreResponse.ErrorRes msg -> LspResult.internalError msg
          | CoreResponse.Res(funcs) ->
            { Content = CommandResponse.fsdn FsAutoComplete.JsonSerializer.writeJson funcs }
            |> success

        return res
      }

    override __.FSharpDotnetNewList(p: DotnetNewListRequest) =
      async {
        logger.info (
          Log.setMessage "FSharpDotnetNewList Request: {parms}"
          >> Log.addContextDestructured "parms" p
        )

        let! res = Commands.DotnetNewList()

        match res with
        | CoreResponse.InfoRes msg -> return success None
        | CoreResponse.ErrorRes msg -> return LspResult.internalError msg
        | CoreResponse.Res(funcs) ->
          return
            success (Some { Content = CommandResponse.dotnetnewlist FsAutoComplete.JsonSerializer.writeJson funcs })

      }

    override __.FSharpDotnetNewRun(p: DotnetNewRunRequest) =
      async {
        logger.info (
          Log.setMessage "FSharpDotnetNewRun Request: {parms}"
          >> Log.addContextDestructured "parms" p
        )

        let! res = Commands.DotnetNewRun p.Template p.Name p.Output []

        let res =
          match res with
          | CoreResponse.InfoRes msg -> success None
          | CoreResponse.ErrorRes msg -> LspResult.internalError msg
          | CoreResponse.Res(_) -> success None

        return res
      }

    override __.FSharpDotnetAddProject(p: DotnetProjectRequest) =
      async {
        logger.info (
          Log.setMessage "FSharpDotnetAddProject Request: {parms}"
          >> Log.addContextDestructured "parms" p
        )

        let! res = Commands.DotnetAddProject p.Target p.Reference

        let res =
          match res with
          | CoreResponse.InfoRes msg -> success None
          | CoreResponse.ErrorRes msg -> LspResult.internalError msg
          | CoreResponse.Res(_) -> success None

        return res
      }

    override __.FSharpDotnetRemoveProject(p: DotnetProjectRequest) =
      async {
        logger.info (
          Log.setMessage "FSharpDotnetRemoveProject Request: {parms}"
          >> Log.addContextDestructured "parms" p
        )

        let! res = Commands.DotnetRemoveProject p.Target p.Reference

        let res =
          match res with
          | CoreResponse.InfoRes msg -> success None
          | CoreResponse.ErrorRes msg -> LspResult.internalError msg
          | CoreResponse.Res(_) -> success None

        return res
      }

    override __.FSharpDotnetSlnAdd(p: DotnetProjectRequest) =
      async {
        logger.info (
          Log.setMessage "FSharpDotnetSlnAdd Request: {parms}"
          >> Log.addContextDestructured "parms" p
        )

        let! res = Commands.DotnetSlnAdd p.Target p.Reference

        let res =
          match res with
          | CoreResponse.InfoRes msg -> success None
          | CoreResponse.ErrorRes msg -> LspResult.internalError msg
          | CoreResponse.Res(_) -> success None

        return res
      }

    override __.FsProjMoveFileUp(p: DotnetFileRequest) =
      async {
        logger.info (
          Log.setMessage "FsProjMoveFileUp Request: {parms}"
          >> Log.addContextDestructured "parms" p
        )

        let! res = Commands.FsProjMoveFileUp p.FsProj p.FileVirtualPath

        let res =
          match res with
          | CoreResponse.InfoRes msg -> success None
          | CoreResponse.ErrorRes msg -> LspResult.internalError msg
          | CoreResponse.Res(_) -> success None

        return res
      }

    override __.FsProjMoveFileDown(p: DotnetFileRequest) =
      async {
        logger.info (
          Log.setMessage "FsProjMoveFileDown Request: {parms}"
          >> Log.addContextDestructured "parms" p
        )

        let! res = Commands.FsProjMoveFileDown p.FsProj p.FileVirtualPath

        let res =
          match res with
          | CoreResponse.InfoRes msg -> success None
          | CoreResponse.ErrorRes msg -> LspResult.internalError msg
          | CoreResponse.Res(_) -> success None

        return res
      }

    override __.FsProjAddFileAbove(p: DotnetFile2Request) =
      async {
        logger.info (
          Log.setMessage "FsProjAddFileAbove Request: {parms}"
          >> Log.addContextDestructured "parms" p
        )

        let! res = commands.FsProjAddFileAbove p.FsProj p.FileVirtualPath p.NewFile

        let res =
          match res with
          | CoreResponse.InfoRes msg -> success None
          | CoreResponse.ErrorRes msg -> LspResult.internalError msg
          | CoreResponse.Res(_) -> success None

        return res
      }

    override __.FsProjAddFileBelow(p: DotnetFile2Request) =
      async {
        logger.info (
          Log.setMessage "FsProjAddFileBelow Request: {parms}"
          >> Log.addContextDestructured "parms" p
        )

        let! res = commands.FsProjAddFileBelow p.FsProj p.FileVirtualPath p.NewFile

        let res =
          match res with
          | CoreResponse.InfoRes msg -> success None
          | CoreResponse.ErrorRes msg -> LspResult.internalError msg
          | CoreResponse.Res(_) -> success None

        return res
      }

    override __.FsProjRenameFile(p: DotnetRenameFileRequest) =
      async {
        logger.info (
          Log.setMessage "FsProjRenameFile Request: {parms}"
          >> Log.addContextDestructured "parms" p
        )

        let! res = commands.FsProjRenameFile p.FsProj p.OldFileVirtualPath p.NewFileName

        let res =
          match res with
          | CoreResponse.InfoRes msg -> success None
          | CoreResponse.ErrorRes msg -> LspResult.internalError msg
          | CoreResponse.Res(_) -> success None

        return res
      }

    override __.FsProjAddFile(p: DotnetFileRequest) =
      async {
        logger.info (
          Log.setMessage "FsProjAddFile Request: {parms}"
          >> Log.addContextDestructured "parms" p
        )

        let! res = commands.FsProjAddFile p.FsProj p.FileVirtualPath

        let res =
          match res with
          | CoreResponse.InfoRes msg -> success None
          | CoreResponse.ErrorRes msg -> LspResult.internalError msg
          | CoreResponse.Res(_) -> success None

        return res
      }

    override _.FsProjAddExistingFile(p: DotnetFileRequest) =
      async {
        logger.info (
          Log.setMessage "FsProjAddExistingFile Request: {parms}"
          >> Log.addContextDestructured "parms" p
        )

        let! res = commands.FsProjAddExistingFile p.FsProj p.FileVirtualPath

        let res =
          match res with
          | CoreResponse.InfoRes msg -> success None
          | CoreResponse.ErrorRes msg -> LspResult.internalError msg
          | CoreResponse.Res(_) -> success None

        return res
      }

    override _.FsProjRemoveFile(p: DotnetFileRequest) =
      async {
        logger.info (
          Log.setMessage "FsProjRemoveFile Request: {parms}"
          >> Log.addContextDestructured "parms" p
        )

        let fullPath = Path.Combine(Path.GetDirectoryName p.FsProj, p.FileVirtualPath)
        let! res = commands.FsProjRemoveFile p.FsProj p.FileVirtualPath fullPath
        // Compute the fileUri, as this is the key used by the diagnostics collection.
        let fileUri = Path.FilePathToUri fullPath

        diagnosticCollections.ClearFor fileUri

        let res =
          match res with
          | CoreResponse.InfoRes msg -> success None
          | CoreResponse.ErrorRes msg -> LspResult.internalError msg
          | CoreResponse.Res(_) -> success None

        return res
      }

    override x.FSharpHelp(p: TextDocumentPositionParams) =
      logger.info (
        Log.setMessage "FSharpHelp Request: {parms}"
        >> Log.addContextDestructured "parms" p
      )

      p
      |> x.positionHandler (fun p pos tyRes lineStr lines ->
        (match Commands.Help tyRes pos lineStr with
         | CoreResponse.InfoRes msg -> success None
         | CoreResponse.ErrorRes msg -> LspResult.internalError msg
         | CoreResponse.Res(t) ->
           { Content = CommandResponse.help FsAutoComplete.JsonSerializer.writeJson t }
           |> Some
           |> success)
        |> async.Return)


    override x.FSharpDocumentation(p: TextDocumentPositionParams) =
      logger.info (
        Log.setMessage "FSharpDocumentation Request: {parms}"
        >> Log.addContextDestructured "parms" p
      )

      p
      |> x.positionHandler (fun p pos tyRes lineStr lines ->
        (match Commands.FormattedDocumentation tyRes pos lineStr with
         | CoreResponse.InfoRes msg -> success None
         | CoreResponse.ErrorRes msg -> LspResult.internalError msg
         | CoreResponse.Res(tip, xml, signature, footer, cm) ->
           let notification: PlainNotification =
             { Content =
                 CommandResponse.formattedDocumentation
                   FsAutoComplete.JsonSerializer.writeJson
                   (tip, xml, signature, footer, cm) }

           success (Some notification))
        |> async.Return)

    override x.FSharpDocumentationSymbol(p: DocumentationForSymbolReuqest) =
      async {
        logger.info (
          Log.setMessage "FSharpDocumentationSymbol Request: {parms}"
          >> Log.addContextDestructured "parms" p
        )

        match commands.LastCheckResult with
        | None -> return success None
        | Some tyRes ->
          match Commands.FormattedDocumentationForSymbol tyRes p.XmlSig p.Assembly with
          | (CoreResponse.InfoRes msg) -> return success None
          | (CoreResponse.ErrorRes msg) -> return! AsyncLspResult.internalError msg
          | (CoreResponse.Res(xml, assembly, doc, signature, footer, cn)) ->
            let xmldoc =
              match doc with
              | FSharpXmlDoc.None -> [||]
              | FSharpXmlDoc.FromXmlFile _ -> [||]
              | FSharpXmlDoc.FromXmlText d -> d.GetElaboratedXmlLines()

            return
              { Content =
                  CommandResponse.formattedDocumentationForSymbol
                    FsAutoComplete.JsonSerializer.writeJson
                    xml
                    assembly
                    xmldoc
                    (signature, footer, cn) }
              |> Some
              |> success
      }

    override __.LoadAnalyzers(path) =
      async {
        logger.info (
          Log.setMessage "LoadAnalyzers Request: {parms}"
          >> Log.addContextDestructured "parms" path
        )

        try
          // since the analyzer state handling code is in `updateConfig`, re-trigger it here
          updateConfig config
          return LspResult.success ()
        with ex ->
          Loggers.analyzers.error (Log.setMessage "Loading failed" >> Log.addExn ex)
          return LspResult.success ()
      }



    override x.TextDocumentSemanticTokensFull(p: SemanticTokensParams) : AsyncLspResult<SemanticTokens option> =
      logger.info (
        Log.setMessage "Semantic highlighing request: {parms}"
        >> Log.addContextDestructured "parms" p
      )

      let fn = p.TextDocument.GetFilePath() |> Utils.normalizePath

      x.handleSemanticTokens (commands.GetHighlighting(fn, None))

    override x.TextDocumentSemanticTokensRange(p: SemanticTokensRangeParams) : AsyncLspResult<SemanticTokens option> =
      logger.info (
        Log.setMessage "Semantic highlighing range request: {parms}"
        >> Log.addContextDestructured "parms" p
      )

      let fn = p.TextDocument.GetFilePath() |> Utils.normalizePath

      let fcsRange = protocolRangeToRange (UMX.untag fn) p.Range

      x.handleSemanticTokens (commands.GetHighlighting(fn, Some fcsRange))

    override __.FSharpLiterateRequest(p: FSharpLiterateRequest) = Helpers.notImplemented

    // override __.FSharpLiterate (p: FSharpLiterateRequest) = async {
    //   logger.info (Log.setMessage "FSharpLiterate Request: {parms}" >> Log.addContextDestructured "parms" p )

    //   let fn = p.TextDocument.GetFilePath() |> Utils.normalizePath
    //   let! res = commands.FSharpLiterate fn
    //   let res =
    //     match res with
    //     | CoreResponse.InfoRes msg | CoreResponse.ErrorRes msg ->
    //         LspResult.internalError msg
    //     | CoreResponse.Res (res) ->
    //         { Content = CommandResponse.fsharpLiterate FsAutoComplete.JsonSerializer.writeJson res }
    //         |> success

    //   return res
    // }

    override x.TextDocumentInlayHint(p: InlayHintParams) : AsyncLspResult<InlayHint[] option> =
      logger.info (
        Log.setMessage "TextDocumentInlayHint Request: {parms}"
        >> Log.addContextDestructured "parms" p
      )

      p.TextDocument
      |> x.fileHandler (fun fn tyRes lines ->
        async {
          let fcsRange = protocolRangeToRange (UMX.untag fn) p.Range

          let! hints =
            Commands.InlayHints(
              lines,
              tyRes,
              fcsRange,
              showTypeHints = config.InlayHints.typeAnnotations,
              showParameterHints = config.InlayHints.parameterNames
            )

          let getTooltip (h: InlayHints.Hint) =
            let hideTypeAnnotations = "fsharp.inlayHints.hideTypeAnnotations"
            let hideParameterNames = "fsharp.inlayHints.hideParameterNames"
            let hideAll = "fsharp.inlayHints.hideAll"
            let setToToggle = "fsharp.inlayHints.setToToggle"
            let disableLongTooltip = "fsharp.inlayHints.disableLongTooltip"

            if config.InlayHints.disableLongTooltip then
              h.Tooltip |> Option.map (InlayHintTooltip.String)
            else
              let lines = ResizeArray()

              let hideCommand =
                match h.Kind with
                | InlayHints.HintKind.Type -> hideTypeAnnotations
                | InlayHints.HintKind.Parameter -> hideParameterNames

              lines.Add $"To hide these hints, [click here](command:{hideCommand})."
              lines.Add $"To hide *ALL* hints, [click here](command:{hideAll})."

              // We don't have access to generic VSCode config so we don't know what inlay hints mode is used
              // if not isSetToToggle && toggleSupported then
              lines.Add
                $"Hints can also be hidden by default, and shown when Ctrl/Cmd+Alt is pressed. To do this, [click here](command:{setToToggle})."

              lines.Add $"Finally, to dismiss this long tooltip forever, [click here](command:{disableLongTooltip})."

              h.Tooltip
              |> Option.iter (fun t ->
                lines.Add ""
                lines.Add(t))

              String.concat "\n" lines |> markdown |> InlayHintTooltip.Markup |> Some

          let hints: InlayHint[] =
            hints
            |> Array.map (fun h ->
              { Position = fcsPosToLsp h.Pos
                Label = InlayHintLabel.String h.Text
                Kind =
                  match h.Kind with
                  | InlayHints.HintKind.Type -> Types.InlayHintKind.Type
                  | InlayHints.HintKind.Parameter -> Types.InlayHintKind.Parameter
                  |> Some
                TextEdits =
                  match h.Insertions with
                  | None -> None
                  | Some insertions ->
                    insertions
                    |> Array.map (fun insertion ->
                      { Range = fcsPosToProtocolRange insertion.Pos
                        NewText = insertion.Text })
                    |> Some
                Tooltip = getTooltip h
                PaddingLeft =
                  match h.Kind with
                  | InlayHints.HintKind.Type -> Some true
                  | _ -> None
                PaddingRight =
                  match h.Kind with
                  | InlayHints.HintKind.Parameter -> Some true
                  | _ -> None
                Data = None })

          return success (Some hints)
        })

    override x.FSharpPipelineHints(p: FSharpPipelineHintRequest) =
      logger.info (
        Log.setMessage "FSharpPipelineHints Request: {parms}"
        >> Log.addContextDestructured "parms" p
      )

      p.TextDocument
      |> x.fileHandler (fun fn tyRes lines ->
        match commands.PipelineHints tyRes with
        | CoreResponse.InfoRes msg -> async.Return(success None)
        | CoreResponse.ErrorRes msg -> AsyncLspResult.internalError msg
        | CoreResponse.Res(res) ->
          { Content = CommandResponse.pipelineHint FsAutoComplete.JsonSerializer.writeJson res }
          |> Some
          |> success
          |> async.Return)

    override x.TextDocumentInlineValue(p: InlineValueParams) : AsyncLspResult<InlineValue[] option> =
      logger.info (
        Log.setMessage "TextDocumentInlineValue Request: {parms}"
        >> Log.addContextDestructured "parms" p
      )

      p.TextDocument
      |> x.fileHandler (fun fn tyRes lines ->
        async {
          let fcsRange = protocolRangeToRange (UMX.untag fn) p.Range

          let! pipelineHints = Commands.InlineValues(lines, tyRes)

          let hints =
            pipelineHints
            |> Array.map (fun (pos, linehints) ->
              { InlineValueText.Range = fcsPosToProtocolRange pos
                Text = (linehints.ToString()) }
              |> InlineValue.InlineValueText)

          return success (Some hints)
        })

    override x.Dispose() =
      (x :> ILspServer).Shutdown() |> Async.Start

    member this.WorkDoneProgessCancel(arg1: ProgressToken) : Async<unit> = failwith "Not Implemented"

module FSharpLspServer =

  open System.Threading.Tasks
  open StreamJsonRpc

  let createRpc (handler: IJsonRpcMessageHandler) : JsonRpc =
    let rec (|HandleableException|_|) (e: exn) =
      match e with
      | :? LocalRpcException -> Some()
      | :? TaskCanceledException -> Some()
      | :? OperationCanceledException -> Some()
      | :? System.AggregateException as aex ->
        if aex.InnerExceptions.Count = 1 then
          (|HandleableException|_|) aex.InnerException
        else
          None
      | _ -> None

    { new JsonRpc(handler) with
        member this.IsFatalException(ex: Exception) =
          match ex with
          | HandleableException -> false
          | _ -> true }

  let startCore toolsPath stateStorageDir workspaceLoaderFactory =
    use input = Console.OpenStandardInput()
    use output = Console.OpenStandardOutput()

    let requestsHandlings =
      (defaultRequestHandlings (): Map<string, ServerRequestHandling<IFSharpLspServer>>)
      |> Map.add "fsharp/signature" (serverRequestHandling (fun s p -> s.FSharpSignature(p)))
      |> Map.add "fsharp/signatureData" (serverRequestHandling (fun s p -> s.FSharpSignatureData(p)))
      |> Map.add "fsharp/documentationGenerator" (serverRequestHandling (fun s p -> s.FSharpDocumentationGenerator(p)))
      |> Map.add "fsharp/lineLens" (serverRequestHandling (fun s p -> s.FSharpLineLens(p)))
      |> Map.add "fsharp/workspaceLoad" (serverRequestHandling (fun s p -> s.FSharpWorkspaceLoad(p)))
      |> Map.add "fsharp/workspacePeek" (serverRequestHandling (fun s p -> s.FSharpWorkspacePeek(p)))
      |> Map.add "fsharp/project" (serverRequestHandling (fun s p -> s.FSharpProject(p)))
      |> Map.add "fsharp/fsdn" (serverRequestHandling (fun s p -> s.FSharpFsdn(p)))
      |> Map.add "fsharp/dotnetnewlist" (serverRequestHandling (fun s p -> s.FSharpDotnetNewList(p)))
      |> Map.add "fsharp/dotnetnewrun" (serverRequestHandling (fun s p -> s.FSharpDotnetNewRun(p)))
      |> Map.add "fsharp/dotnetaddproject" (serverRequestHandling (fun s p -> s.FSharpDotnetAddProject(p)))
      |> Map.add "fsharp/dotnetremoveproject" (serverRequestHandling (fun s p -> s.FSharpDotnetRemoveProject(p)))
      |> Map.add "fsharp/dotnetaddsln" (serverRequestHandling (fun s p -> s.FSharpDotnetSlnAdd(p)))
      |> Map.add "fsharp/f1Help" (serverRequestHandling (fun s p -> s.FSharpHelp(p)))
      |> Map.add "fsharp/documentation" (serverRequestHandling (fun s p -> s.FSharpDocumentation(p)))
      |> Map.add "fsharp/documentationSymbol" (serverRequestHandling (fun s p -> s.FSharpDocumentationSymbol(p)))
      |> Map.add "fsharp/loadAnalyzers" (serverRequestHandling (fun s p -> s.LoadAnalyzers(p)))
      // |> Map.add "fsharp/fsharpLiterate" (serverRequestHandling (fun s p -> s.FSharpLiterate(p) ))
      |> Map.add "fsharp/pipelineHint" (serverRequestHandling (fun s p -> s.FSharpPipelineHints(p)))
      |> Map.add "fsproj/moveFileUp" (serverRequestHandling (fun s p -> s.FsProjMoveFileUp(p)))
      |> Map.add "fsproj/moveFileDown" (serverRequestHandling (fun s p -> s.FsProjMoveFileDown(p)))
      |> Map.add "fsproj/addFileAbove" (serverRequestHandling (fun s p -> s.FsProjAddFileAbove(p)))
      |> Map.add "fsproj/addFileBelow" (serverRequestHandling (fun s p -> s.FsProjAddFileBelow(p)))
      |> Map.add "fsproj/addFile" (serverRequestHandling (fun s p -> s.FsProjAddFile(p)))
      |> Map.add "fsproj/addExistingFile" (serverRequestHandling (fun s p -> s.FsProjAddExistingFile(p)))
      |> Map.add "fsproj/renameFile" (serverRequestHandling (fun s p -> s.FsProjRenameFile(p)))
      |> Map.add "fsproj/removeFile" (serverRequestHandling (fun s p -> s.FsProjRemoveFile(p)))

    let regularServer lspClient =
      let state = State.Initial toolsPath stateStorageDir workspaceLoaderFactory
      let originalFs = FSharp.Compiler.IO.FileSystemAutoOpens.FileSystem
      FSharp.Compiler.IO.FileSystemAutoOpens.FileSystem <- FsAutoComplete.FileSystem(originalFs, state.Files.TryFind)
      new FSharpLspServer(state, lspClient) :> IFSharpLspServer


    Ionide.LanguageServerProtocol.Server.start requestsHandlings input output FSharpLspClient regularServer createRpc

  let start (startCore: unit -> LspCloseReason) =
    let logger = LogProvider.getLoggerByName "Startup"

    try
      let result = startCore ()

      logger.info (
        Log.setMessage "Start - Ending LSP mode with {reason}"
        >> Log.addContextDestructured "reason" result
      )

      int result
    with ex ->
      logger.error (Log.setMessage "Start - LSP mode crashed" >> Log.addExn ex)

      3<|MERGE_RESOLUTION|>--- conflicted
+++ resolved
@@ -1210,13 +1210,10 @@
              AddExplicitTypeAnnotation.fix tryGetParseResultsForFile
              ConvertPositionalDUToNamed.fix tryGetParseResultsForFile getRangeText
              ConvertTripleSlashCommentToXmlTaggedDoc.fix tryGetParseResultsForFile getRangeText
-<<<<<<< HEAD
              GenerateXmlDocumentation.fix tryGetParseResultsForFile
-=======
              Run.ifEnabled
                (fun _ -> config.AddPrivateAccessModifier)
                (AddPrivateAccessModifier.fix tryGetParseResultsForFile symbolUseWorkspace)
->>>>>>> 3b1a8cb4
              UseTripleQuotedInterpolation.fix tryGetParseResultsForFile getRangeText
              RenameParamToMatchSignature.fix tryGetParseResultsForFile |]
 
