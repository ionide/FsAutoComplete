namespace FsAutoComplete.Lsp


open FsAutoComplete
open Ionide.LanguageServerProtocol
open Ionide.LanguageServerProtocol.Types.LspResult
open Ionide.LanguageServerProtocol.Server
open Ionide.LanguageServerProtocol.Types
open FsAutoComplete.LspHelpers
open System
open System.Threading.Tasks
open FsAutoComplete.Utils
open System.Threading
open IcedTasks


type FSharpLspClient(sendServerNotification: ClientNotificationSender, sendServerRequest: ClientRequestSender) =

  inherit LspClient()

  member val ClientCapabilities: ClientCapabilities option = None with get, set

  override __.WindowShowMessage(p) = sendServerNotification "window/showMessage" (box p) |> Async.Ignore

  override __.WindowShowMessageRequest(p) = sendServerRequest.Send "window/showMessageRequest" (box p)

  override __.WindowLogMessage(p) = sendServerNotification "window/logMessage" (box p) |> Async.Ignore

  override __.TelemetryEvent(p) = sendServerNotification "telemetry/event" (box p) |> Async.Ignore

  override __.ClientRegisterCapability(p) = sendServerRequest.Send "client/registerCapability" (box p)

  override __.ClientUnregisterCapability(p) = sendServerRequest.Send "client/unregisterCapability" (box p)

  override __.WorkspaceWorkspaceFolders() = sendServerRequest.Send "workspace/workspaceFolders" ()

  override __.WorkspaceConfiguration(p) = sendServerRequest.Send "workspace/configuration" (box p)

  override __.WorkspaceApplyEdit(p) = sendServerRequest.Send "workspace/applyEdit" (box p)

  override __.WorkspaceSemanticTokensRefresh() =
    sendServerNotification "workspace/semanticTokens/refresh" () |> Async.Ignore

  override __.TextDocumentPublishDiagnostics(p: PublishDiagnosticsParams) =
    sendServerNotification "textDocument/publishDiagnostics" (box p) |> Async.Ignore

  ///Custom notification for workspace/solution/project loading events
  member __.NotifyWorkspace(p: PlainNotification) =
    sendServerNotification "fsharp/notifyWorkspace" (box p) |> Async.Ignore

  ///Custom notification for initial workspace peek
  member __.NotifyWorkspacePeek(p: PlainNotification) =
    sendServerNotification "fsharp/notifyWorkspacePeek" (box p) |> Async.Ignore

  member __.NotifyCancelledRequest(p: PlainNotification) =
    sendServerNotification "fsharp/notifyCancel" (box p) |> Async.Ignore

  member __.NotifyFileParsed(p: PlainNotification) = sendServerNotification "fsharp/fileParsed" (box p) |> Async.Ignore

  member __.NotifyDocumentAnalyzed(p: DocumentAnalyzedNotification) =
    sendServerNotification "fsharp/documentAnalyzed" (box p) |> Async.Ignore

  member __.NotifyTestDetected(p: TestDetectedNotification) =
    sendServerNotification "fsharp/testDetected" (box p) |> Async.Ignore

  member x.CodeLensRefresh() =
    match x.ClientCapabilities with
    | Some { Workspace = Some { CodeLens = Some { RefreshSupport = Some true } } } ->
      sendServerNotification "workspace/codeLens/refresh" () |> Async.Ignore
    | _ -> async { return () }

  override x.WorkDoneProgressCreate(token) =
    match x.ClientCapabilities with
    | Some { Window = Some { workDoneProgress = Some true } } ->
      let progressCreate: WorkDoneProgressCreateParams = { token = token }
      sendServerRequest.Send "window/workDoneProgress/create" (box progressCreate)
    | _ -> async { return Error(JsonRpc.Error.InternalErrorMessage "workDoneProgress is disabled") }

  override x.Progress(token, value) =
    let progress: ProgressParams<_> = { token = token; value = value }
    sendServerNotification "$/progress" (box progress) |> Async.Ignore

<<<<<<< HEAD


=======
/// <summary>
/// An awaitable wrapper around a task whose result is disposable. The wrapper is not disposable, so this prevents usage errors like "use _lock = myAsync()" when the appropriate usage should be "use! _lock = myAsync())".
/// </summary>
[<Struct>]
type AwaitableDisposable<'T when 'T :> IDisposable>(t: Task<'T>) =
  member x.GetAwaiter() = t.GetAwaiter()
  member x.AsTask() = t
  static member op_Implicit(source: AwaitableDisposable<'T>) = source.AsTask()

[<AutoOpen>]
module private SemaphoreSlimExtensions =
  // Based on https://gist.github.com/StephenCleary/7dd1c0fc2a6594ba0ed7fb7ad6b590d6
  // and https://gist.github.com/brendankowitz/5949970076952746a083054559377e56
  type SemaphoreSlim with

    member x.LockAsync(?ct: CancellationToken) =
      AwaitableDisposable(
        task {
          let ct = defaultArg ct CancellationToken.None
          let t = x.WaitAsync(ct)

          do! t

          return
            { new IDisposable with
                member _.Dispose() =
                  // only release if the task completed successfully
                  // otherwise, we could be releasing a semaphore that was never acquired
                  if t.Status = TaskStatus.RanToCompletion then
                    x.Release() |> ignore }
        }
      )
>>>>>>> e9ad5ebf

type ServerProgressReport(lspClient: FSharpLspClient, ?token: ProgressToken, ?cancellableDefault: bool) =

  let mutable canReportProgress = false
  let mutable endSent = false

  let locker = new SemaphoreSlim(1, 1)
  let cts = new CancellationTokenSource()

  member val ProgressToken = defaultArg token (ProgressToken.Second((Guid.NewGuid().ToString())))

  member val CancellationToken = cts.Token

  member x.Cancel() =
    try
      cts.Cancel()
    with _ ->
      ()


  member x.Begin(title, ?cancellable, ?message, ?percentage) =
    cancellableTask {
      use! __ = fun (ct: CancellationToken) -> locker.LockAsync(ct)

      if not endSent then
        let! result = lspClient.WorkDoneProgressCreate x.ProgressToken

        match result with
        | Ok() -> canReportProgress <- true
        | Error _e -> canReportProgress <- false

        if canReportProgress then
          do!
            lspClient.Progress(
              x.ProgressToken,
              WorkDoneProgressBegin.Create(
                title,
                ?cancellable = (cancellable |> Option.orElse cancellableDefault),
                ?message = message,
                ?percentage = percentage
              )
            )
    }

  member x.Report(?cancellable, ?message, ?percentage) =
    cancellableTask {
      use! __ = fun ct -> locker.LockAsync(ct)

      if canReportProgress && not endSent then
        do!
          lspClient.Progress(
            x.ProgressToken,
            WorkDoneProgressReport.Create(
              ?cancellable = (cancellable |> Option.orElse cancellableDefault),
              ?message = message,
              ?percentage = percentage
            )
          )
    }

  member x.End(?message) =
    cancellableTask {
      use! __ = fun ct -> locker.LockAsync(ct)
      let stillNeedsToSend = canReportProgress && not endSent

      if stillNeedsToSend then
        do! lspClient.Progress(x.ProgressToken, WorkDoneProgressEnd.Create(?message = message))
        endSent <- true
    }

  interface IAsyncDisposable with
    member x.DisposeAsync() =
      task {
        cts.Dispose()
        do! x.End () CancellationToken.None
      }
      |> ValueTask

  interface IDisposable with
    member x.Dispose() = (x :> IAsyncDisposable).DisposeAsync() |> ignore


open System.Diagnostics.Tracing
open System.Collections.Concurrent
open System.Diagnostics
open Ionide.ProjInfo.Logging
open System.Text.RegularExpressions


/// <summary>listener for the the events generated from the fsc ActivitySource</summary>
type ProgressListener(lspClient: FSharpLspClient, traceNamespace: string array) =

  let traceNamespace =
    traceNamespace |> Array.map (fun x -> Regex(x, RegexOptions.Compiled))

  let isOneOf list string = list |> Array.exists (fun f -> f string)

  let strEquals (other: string) (this: string) = this.Equals(other, StringComparison.InvariantCultureIgnoreCase)

  let strContains (substring: Regex) (str: string) = substring.IsMatch str

  let interestingActivities = traceNamespace |> Array.map strContains

  let logger = LogProvider.getLoggerByName "Compiler"

  let mutable isDisposed = false

  let inflightEvents =
    ConcurrentDictionary<_, System.Diagnostics.Activity * ServerProgressReport>()

  let isStopped (activity: Activity) =
#if NET7_0_OR_GREATER
    activity.IsStopped
    ||
#endif
    // giving this 2 seconds to report something, otherwise assume it's a dead activity
    ((DateTime.UtcNow - activity.StartTimeUtc) > TimeSpan.FromSeconds(2.)
     && activity.Duration = TimeSpan.Zero)

  let getTagItemSafe key (a: Activity) = a.GetTagItem key |> Option.ofObj

  let getFileName =
    getTagItemSafe Tracing.SemanticConventions.FCS.fileName
    >> Option.map string
    >> Option.map IO.Path.GetFileName
    >> Option.defaultValue String.Empty

  let getProject =
    getTagItemSafe Tracing.SemanticConventions.FCS.project
    >> Option.map string
    >> Option.map IO.Path.GetFileName
    >> Option.defaultValue String.Empty

  let getUserOpName =
    getTagItemSafe Tracing.SemanticConventions.FCS.userOpName
    >> Option.map string
    >> Option.defaultValue String.Empty

  let mbp =
    MailboxProcessor.Start(fun inbox ->
      async {
        while not isDisposed do
          for (a, p) in inflightEvents.Values do
            // We don't get always get a corresponding ActivityStopped for a given Activity event so this looks at anything that hasn't had a duration increased at all
            // We don't seem to get a corresponding ActivityStopped on cancelled type-checks.
            if isStopped a then
              do! p.End()
              inflightEvents.TryRemove(a.Id) |> ignore
            else
              // FSC doesn't start their spans with tags so we have to see if it's been added later https://github.com/dotnet/fsharp/issues/14776
              let message =
                [ getFileName a; getProject a; getUserOpName a ]
                |> List.filter (String.IsNullOrEmpty >> not)
                |> String.join " - "

              do! p.Report(message = message)

          match! inbox.TryReceive(250) with
          | None ->
            // if we don't get an event in 250 ms just loop again so we can analyze inflightEvents
            ()
          | Some(action, activity: Activity) ->

            match action with
            | "start" ->
              let fileName = getFileName activity
              let userOpName = getUserOpName activity

              logger.trace (
                Log.setMessageI
                  $"Started : {activity.DisplayName:DisplayName} - {userOpName:UserOpName} - {fileName:fileName}"
              )

              if
                activity.DisplayName |> isOneOf interestingActivities
                && not (isStopped activity)
              then
                let progressReport = new ServerProgressReport(lspClient)

                if inflightEvents.TryAdd(activity.Id, (activity, progressReport)) then

                  do! progressReport.Begin($"{activity.DisplayName}")

            | "stop" ->
              let fileName = getFileName activity
              let userOpName = getUserOpName activity
              let duration = activity.Duration.ToString()

              logger.trace (
                Log.setMessageI
                  $"Finished : {activity.DisplayName:DisplayName} - {userOpName:UserOpName} - {fileName:fileName} - took {duration:duration}"
              )

              if activity.DisplayName |> isOneOf interestingActivities then
                match inflightEvents.TryRemove(activity.Id) with
                | true, (_old, progressReport) -> do! progressReport.End()
                | _ -> ()

            | _ -> ()

      })


  let shouldListenTo (act: ActivitySource) = act.Name = Tracing.fscServiceName

  let activityStarted (act: Activity) = mbp.Post("start", act)

  let activityStopped (act: Activity) = mbp.Post("stop", act)

  let listener =
    new ActivityListener(
      ShouldListenTo = shouldListenTo,
      Sample = (fun _ -> ActivitySamplingResult.AllDataAndRecorded),
      ActivityStarted = activityStarted,
      ActivityStopped = activityStopped
    )

  do ActivitySource.AddActivityListener listener

  interface IDisposable with
    member this.Dispose() : unit = (this :> IAsyncDisposable).DisposeAsync() |> ignore

  interface IAsyncDisposable with
    member this.DisposeAsync() : ValueTask =
      // was getting a compile error for the state machine in CI to `task`
      asyncEx {
        if not isDisposed then
          isDisposed <- true
          dispose listener

          for (a, p) in inflightEvents.Values do
            do! disposeAsync p
            inflightEvents.TryRemove(a.Id) |> ignore
      }
      |> Async.StartImmediateAsTask
      |> ValueTask<|MERGE_RESOLUTION|>--- conflicted
+++ resolved
@@ -80,43 +80,8 @@
     let progress: ProgressParams<_> = { token = token; value = value }
     sendServerNotification "$/progress" (box progress) |> Async.Ignore
 
-<<<<<<< HEAD
-
-
-=======
-/// <summary>
-/// An awaitable wrapper around a task whose result is disposable. The wrapper is not disposable, so this prevents usage errors like "use _lock = myAsync()" when the appropriate usage should be "use! _lock = myAsync())".
-/// </summary>
-[<Struct>]
-type AwaitableDisposable<'T when 'T :> IDisposable>(t: Task<'T>) =
-  member x.GetAwaiter() = t.GetAwaiter()
-  member x.AsTask() = t
-  static member op_Implicit(source: AwaitableDisposable<'T>) = source.AsTask()
-
-[<AutoOpen>]
-module private SemaphoreSlimExtensions =
-  // Based on https://gist.github.com/StephenCleary/7dd1c0fc2a6594ba0ed7fb7ad6b590d6
-  // and https://gist.github.com/brendankowitz/5949970076952746a083054559377e56
-  type SemaphoreSlim with
-
-    member x.LockAsync(?ct: CancellationToken) =
-      AwaitableDisposable(
-        task {
-          let ct = defaultArg ct CancellationToken.None
-          let t = x.WaitAsync(ct)
-
-          do! t
-
-          return
-            { new IDisposable with
-                member _.Dispose() =
-                  // only release if the task completed successfully
-                  // otherwise, we could be releasing a semaphore that was never acquired
-                  if t.Status = TaskStatus.RanToCompletion then
-                    x.Release() |> ignore }
-        }
-      )
->>>>>>> e9ad5ebf
+
+
 
 type ServerProgressReport(lspClient: FSharpLspClient, ?token: ProgressToken, ?cancellableDefault: bool) =
 
