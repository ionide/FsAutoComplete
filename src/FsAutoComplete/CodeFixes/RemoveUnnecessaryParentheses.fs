module FsAutoComplete.CodeFix.RemoveUnnecessaryParentheses

open System
open Ionide.LanguageServerProtocol.Types
open FsAutoComplete.CodeFix
open FsAutoComplete.CodeFix.Types
open FsToolkit.ErrorHandling
open FsAutoComplete
open FsAutoComplete.LspHelpers
open FSharp.Compiler.Text

let title = "Remove unnecessary parentheses"

[<AutoOpen>]
module private Patterns =
  let inline toPat f x = if f x then ValueSome() else ValueNone

  /// Starts with //.
  [<return: Struct>]
  let (|StartsWithSingleLineComment|_|) (s: string) =
    if s.AsSpan().TrimStart(' ').StartsWith("//".AsSpan()) then
      ValueSome StartsWithSingleLineComment
    else
      ValueNone

  /// Starts with match, e.g.,
  ///
  ///     (match … with
  ///     | … -> …)
  [<return: Struct>]
  let (|StartsWithMatch|_|) (s: string) =
    let s = s.AsSpan().TrimStart ' '

    if s.StartsWith("match".AsSpan()) && (s.Length = 5 || s[5] = ' ') then
      ValueSome StartsWithMatch
    else
      ValueNone

  [<AutoOpen>]
  module Char =
    [<return: Struct>]
    let inline (|LetterOrDigit|_|) c = toPat Char.IsLetterOrDigit c

    [<return: Struct>]
    let inline (|Punctuation|_|) c = toPat Char.IsPunctuation c

    [<return: Struct>]
    let inline (|Symbol|_|) c = toPat Char.IsSymbol c

  [<AutoOpen>]
  module SourceText =
    /// E.g., something like:
    ///
    ///     let … = (␤
    ///     …
    ///     )
    [<return: Struct>]
    let (|TrailingOpen|_|) (range: FcsRange) (sourceText: IFSACSourceText) =
      match sourceText.GetLine range.Start with
      | Some line ->
        if
          line.AsSpan(0, range.Start.Column).LastIndexOfAnyExcept(' ', '(') >= 0
          && line.AsSpan(range.Start.Column).IndexOfAnyExcept('(', ' ') < 0
        then
          ValueSome TrailingOpen
        else
          ValueNone

      | None -> ValueNone

[<NoEquality; NoComparison>]
type private InnerOffsides =
  /// We haven't found an inner construct yet.
  | NoneYet

  /// The start column of the first inner construct we find.
  /// This may not be on the same line as the open paren.
  | FirstLine of col: int

  /// The leftmost start column of an inner construct on a line
  /// following the first inner construct we found.
  /// We keep the first column of the first inner construct for comparison at the end.
  | FollowingLine of firstLine: int * followingLine: int

/// A codefix that removes unnecessary parentheses from the source.
let fix (getFileLines: GetFileLines) : CodeFix =
  Run.ifDiagnosticByCode (Set.singleton "FSAC0004") (fun d codeActionParams ->
    asyncResult {
      let fileName = codeActionParams.TextDocument.GetFilePath() |> normalizePath
      let range = protocolRangeToRange (string fileName) d.Range

      let! sourceText = getFileLines fileName
      let! txt = sourceText.GetText range

      let firstChar = txt[0]
      let lastChar = txt[txt.Length - 1]

      match firstChar, lastChar with
      | '(', ')' ->
        /// Trim only spaces from the start if there is something else
        /// before the open paren on the same line (or else we could move
        /// the whole inner expression up a line); otherwise trim all whitespace
        /// from start and end.
        let (|Trim|) (sourceText: IFSACSourceText) =
          match sourceText.GetLine range.Start with
          | Some line ->
            if line.AsSpan(0, range.Start.Column).LastIndexOfAnyExcept(' ', '(') >= 0 then
              fun (s: string) -> s.TrimEnd().TrimStart ' '
            else
              fun (s: string) -> s.Trim()

          | None -> id

        let (|ShiftLeft|NoShift|ShiftRight|) (sourceText: IFSACSourceText) =
<<<<<<< HEAD
          let startLineNo = range.StartLine
          let endLineNo = range.EndLine
=======
          let startLineNo = Line.toZ range.StartLine
          let endLineNo = Line.toZ range.EndLine
>>>>>>> d9bc7471

          if startLineNo = endLineNo then
            NoShift
          else
            let outerOffsides = range.StartColumn

            let rec loop innerOffsides lineNo (startCol: int) =
              if lineNo <= endLineNo then
                let line = sourceText.Lines[lineNo].ToString()

                match line.AsSpan(startCol).IndexOfAnyExcept(' ', ')') with
                | -1 -> loop innerOffsides (lineNo + 1) 0
                | i ->
<<<<<<< HEAD
                  match innerOffsides with
                  | NoneYet -> loop (FirstLine(i + startCol)) (lineNo + 1) 0
                  | FirstLine innerOffsides -> loop (FollowingLine(innerOffsides, i + startCol)) (lineNo + 1) 0
                  | FollowingLine(firstLine, innerOffsides) ->
                    loop (FollowingLine(firstLine, min innerOffsides (i + startCol))) (lineNo + 1) 0
=======
                  match line[i + startCol ..] with
                  | StartsWithMatch
                  | StartsWithSingleLineComment -> loop innerOffsides (lineNo + 1) 0
                  | _ ->
                    match innerOffsides with
                    | NoneYet -> loop (FirstLine(i + startCol)) (lineNo + 1) 0

                    | FirstLine innerOffsides -> loop (FollowingLine(innerOffsides, i + startCol)) (lineNo + 1) 0

                    | FollowingLine(firstLine, innerOffsides) ->
                      loop (FollowingLine(firstLine, min innerOffsides (i + startCol))) (lineNo + 1) 0
>>>>>>> d9bc7471
              else
                innerOffsides

            match loop NoneYet startLineNo (range.StartColumn + 1) with
            | NoneYet -> NoShift
            | FirstLine innerOffsides when innerOffsides < outerOffsides -> ShiftRight(outerOffsides - innerOffsides)
            | FirstLine innerOffsides -> ShiftLeft(innerOffsides - outerOffsides)
            | FollowingLine(firstLine, followingLine) ->
              match firstLine - outerOffsides with
              | 0 -> NoShift
              | 1 when firstLine < followingLine -> NoShift
              | primaryOffset when primaryOffset < 0 -> ShiftRight -primaryOffset
              | primaryOffset -> ShiftLeft primaryOffset

        let adjusted =
          match sourceText with
          | TrailingOpen range -> txt[1 .. txt.Length - 2].TrimEnd()
          | Trim trim & NoShift -> trim txt[1 .. txt.Length - 2]
          | Trim trim & ShiftLeft spaces -> trim (txt[1 .. txt.Length - 2].Replace("\n" + String(' ', spaces), "\n"))
          | Trim trim & ShiftRight spaces -> trim (txt[1 .. txt.Length - 2].Replace("\n", "\n" + String(' ', spaces)))

        let newText =
          let (|ShouldPutSpaceBefore|_|) (s: string) =
            match s with
            | StartsWithMatch -> None
            | _ ->
              // ……(……)
              // ↑↑ ↑
              (sourceText.TryGetChar(range.Start.IncColumn -1), sourceText.TryGetChar range.Start)
              ||> Option.map2 (fun twoBefore oneBefore ->
                match twoBefore, oneBefore, s[0] with
                | _, _, ('\n' | '\r') -> None
                | '[', '|', (Punctuation | LetterOrDigit) -> None
                | _, '[', '<' -> Some ShouldPutSpaceBefore
                | _, ('(' | '[' | '{'), _ -> None
                | _, '>', _ -> Some ShouldPutSpaceBefore
                | ' ', '=', _ -> Some ShouldPutSpaceBefore
                | _, '=', ('(' | '[' | '{') -> None
                | _, '=', (Punctuation | Symbol) -> Some ShouldPutSpaceBefore
                | _, LetterOrDigit, '(' -> None
                | _, (LetterOrDigit | '`'), _ -> Some ShouldPutSpaceBefore
                | _, (Punctuation | Symbol), (Punctuation | Symbol) -> Some ShouldPutSpaceBefore
                | _ -> None)
              |> Option.flatten

          let (|ShouldPutSpaceAfter|_|) (s: string) =
            // (……)…
            //   ↑ ↑
            sourceText.TryGetChar(range.End.IncColumn 1)
            |> Option.bind (fun endChar ->
              match s[s.Length - 1], endChar with
              | '>', ('|' | ']') -> Some ShouldPutSpaceAfter
              | _, (')' | ']' | '[' | '}' | '.' | ';' | ',' | '|') -> None
              | _, ('+' | '-' | '%' | '&' | '!' | '~') -> None
              | (Punctuation | Symbol), (Punctuation | Symbol | LetterOrDigit) -> Some ShouldPutSpaceAfter
              | LetterOrDigit, LetterOrDigit -> Some ShouldPutSpaceAfter
              | _ -> None)

          let (|WouldTurnInfixIntoPrefix|_|) (s: string) =
            // (……)…
            //   ↑ ↑
            sourceText.TryGetChar(range.End.IncColumn 1)
            |> Option.bind (fun endChar ->
              match s[s.Length - 1], endChar with
              | (Punctuation | Symbol), ('+' | '-' | '%' | '&' | '!' | '~') ->
                match sourceText.GetLine range.End with
                | None -> None
                | Some line ->
                  // (……)+…
                  //      ↑
                  match line.AsSpan(range.EndColumn).IndexOfAnyExcept("*/%-+:^@><=!|$.?".AsSpan()) with
                  | -1 -> None
                  | i when line[range.EndColumn + i] <> ' ' -> Some WouldTurnInfixIntoPrefix
                  | _ -> None
              | _ -> None)

          match adjusted with
          | WouldTurnInfixIntoPrefix -> ValueNone
          | ShouldPutSpaceBefore & ShouldPutSpaceAfter -> ValueSome(" " + adjusted + " ")
          | ShouldPutSpaceBefore -> ValueSome(" " + adjusted)
          | ShouldPutSpaceAfter -> ValueSome(adjusted + " ")
          | adjusted -> ValueSome adjusted

        return
          newText
          |> ValueOption.map (fun newText ->
            { Edits = [| { Range = d.Range; NewText = newText } |]
              File = codeActionParams.TextDocument
              Title = title
              SourceDiagnostic = Some d
              Kind = FixKind.Fix })
          |> ValueOption.toList

      | _notParens -> return []
    })<|MERGE_RESOLUTION|>--- conflicted
+++ resolved
@@ -112,13 +112,8 @@
           | None -> id
 
         let (|ShiftLeft|NoShift|ShiftRight|) (sourceText: IFSACSourceText) =
-<<<<<<< HEAD
-          let startLineNo = range.StartLine
-          let endLineNo = range.EndLine
-=======
           let startLineNo = Line.toZ range.StartLine
           let endLineNo = Line.toZ range.EndLine
->>>>>>> d9bc7471
 
           if startLineNo = endLineNo then
             NoShift
@@ -132,13 +127,6 @@
                 match line.AsSpan(startCol).IndexOfAnyExcept(' ', ')') with
                 | -1 -> loop innerOffsides (lineNo + 1) 0
                 | i ->
-<<<<<<< HEAD
-                  match innerOffsides with
-                  | NoneYet -> loop (FirstLine(i + startCol)) (lineNo + 1) 0
-                  | FirstLine innerOffsides -> loop (FollowingLine(innerOffsides, i + startCol)) (lineNo + 1) 0
-                  | FollowingLine(firstLine, innerOffsides) ->
-                    loop (FollowingLine(firstLine, min innerOffsides (i + startCol))) (lineNo + 1) 0
-=======
                   match line[i + startCol ..] with
                   | StartsWithMatch
                   | StartsWithSingleLineComment -> loop innerOffsides (lineNo + 1) 0
@@ -150,7 +138,6 @@
 
                     | FollowingLine(firstLine, innerOffsides) ->
                       loop (FollowingLine(firstLine, min innerOffsides (i + startCol))) (lineNo + 1) 0
->>>>>>> d9bc7471
               else
                 innerOffsides
 
