--- conflicted
+++ resolved
@@ -19,25 +19,16 @@
                 |> Array.Parallel.map (fun symbolUse ->
 
                     let lineStr = source.[symbolUse.RangeAlternate.StartLine - 1].ToString()
-<<<<<<< HEAD
                     if symbolUse.RangeAlternate.EndLine <> symbolUse.RangeAlternate.StartLine then
                         // Problem: EndColumn > lineStr.Length -> logic needs to account for multiple lines..
                         symbolUse, [], 0, ""
                     else
                         // for `System.DateTime.Now` it returns ([|"System"; "DateTime"|], "Now")
-                        let plid, name = Parsing.findLongIdentsAndResidue (symbolUse.RangeAlternate.EndColumn - 1, lineStr)
+                        let partialName = QuickParse.GetPartialLongNameEx(lineStr, symbolUse.RangeAlternate.EndColumn - 1)
                         // `symbolUse.RangeAlternate.Start` does not point to the start of plid, it points to start of `name`,
                         // so we have to calculate plid's start ourselves.
-                        let plidStartCol = symbolUse.RangeAlternate.EndColumn - name.Length - (getPlidLength plid)
-                        symbolUse, plid, plidStartCol, name)
-=======
-                    // for `System.DateTime.Now` it returns ([|"System"; "DateTime"|], "Now")
-                    let partialName = QuickParse.GetPartialLongNameEx(lineStr, symbolUse.RangeAlternate.EndColumn - 1)
-                    // `symbolUse.RangeAlternate.Start` does not point to the start of plid, it points to start of `name`,
-                    // so we have to calculate plid's start ourselves.
-                    let plidStartCol = symbolUse.RangeAlternate.EndColumn - partialName.PartialIdent.Length - (getPlidLength partialName.QualifyingIdents)
-                    symbolUse, partialName.QualifyingIdents, plidStartCol, partialName.PartialIdent)
->>>>>>> febe661c
+                        let plidStartCol = symbolUse.RangeAlternate.EndColumn - partialName.PartialIdent.Length - (getPlidLength partialName.QualifyingIdents)
+                        symbolUse, partialName.QualifyingIdents, plidStartCol, partialName.PartialIdent)
                 |> Array.filter (fun (_, plid, _, name) -> name <> "" && not (List.isEmpty plid))
                 |> Array.groupBy (fun (symbolUse, _, plidStartCol, _) -> symbolUse.RangeAlternate.StartLine, plidStartCol)
                 |> Array.map (fun (_, xs) -> xs |> Array.maxBy (fun (symbolUse, _, _, _) -> symbolUse.RangeAlternate.EndColumn))
