--- conflicted
+++ resolved
@@ -149,7 +149,6 @@
       | SynPat.LongIdent(typarDecls = typars; argPats = ConstructorPats pats; range = _) ->
         Option.iter walkSynValTyparDecls typars
         List.iter walkPat pats
-<<<<<<< HEAD
       | SynPat.Paren(pat, _) -> walkPat pat
       | SynPat.IsInst(t, _) -> walkType t
       | SynPat.QuoteExpr(e, _) -> walkExpr e
@@ -158,23 +157,9 @@
       | SynPat.Record _ -> ()
       | SynPat.Null _ -> ()
       | SynPat.OptionalVal _ -> ()
-      | SynPat.DeprecatedCharRange _ -> ()
       | SynPat.InstanceMember _ -> ()
       | SynPat.FromParseError _ -> ()
       | SynPat.As(lpat, rpat, _) ->
-=======
-      | SynPat.Paren(pat, r) -> walkPat pat
-      | SynPat.IsInst(t, r) -> walkType t
-      | SynPat.QuoteExpr(e, r) -> walkExpr e
-      | SynPat.Const(_, r) -> ()
-      | SynPat.Wild(r) -> ()
-      | SynPat.Record(_, r) -> ()
-      | SynPat.Null(r) -> ()
-      | SynPat.OptionalVal(_, r) -> ()
-      | SynPat.InstanceMember(_, _, _, accessibility, r) -> ()
-      | SynPat.FromParseError(_, r) -> ()
-      | SynPat.As(lpat, rpat, r) ->
->>>>>>> a3f4ed3b
         walkPat lpat
         walkPat rpat
       | SynPat.ListCons(lpat, rpat, _, _) ->
@@ -238,14 +223,10 @@
       | SynType.Or(lhs, rhs, _, _) ->
         walkType lhs
         walkType rhs
-<<<<<<< HEAD
       | SynType.FromParseError _ -> ()
-=======
-      | SynType.FromParseError(r) -> ()
       | SynType.Intersection(typar, types, _, _) ->
         Option.iter walkTypar typar
         List.iter walkType types
->>>>>>> a3f4ed3b
 
     and walkClause (SynMatchClause(pat, e1, e2, _, _, _) as s) =
       walker.WalkClause s
@@ -268,23 +249,6 @@
       walker.WalkExpr s
 
       match s with
-<<<<<<< HEAD
-      | SynExpr.Typed(e, _, _) -> walkExpr e
-      | SynExpr.Paren(e, _, _, _)
-      | SynExpr.Quote(_, _, e, _, _)
-      | SynExpr.InferredUpcast(e, _)
-      | SynExpr.InferredDowncast(e, _)
-      | SynExpr.AddressOf(_, e, _, _)
-      | SynExpr.DoBang(e, _)
-      | SynExpr.YieldOrReturn(_, e, _)
-      | SynExpr.ArrayOrListComputed(_, e, _)
-      | SynExpr.ComputationExpr(_, e, _)
-      | SynExpr.Do(e, _)
-      | SynExpr.Assert(e, _)
-      | SynExpr.Lazy(e, _)
-      | SynExpr.YieldOrReturnFrom(_, e, _) -> walkExpr e
-      | SynExpr.SequentialOrImplicitYield(_, e1, e2, ifNotE, _) ->
-=======
       | SynExpr.Typed(expr = e)
       | SynExpr.Paren(expr = e)
       | SynExpr.InferredUpcast(expr = e)
@@ -302,8 +266,7 @@
       | SynExpr.Quote(operator, _, quotedExpr, _, _) ->
         walkExpr operator
         walkExpr quotedExpr
-      | SynExpr.SequentialOrImplicitYield(_, e1, e2, ifNotE, r) ->
->>>>>>> a3f4ed3b
+      | SynExpr.SequentialOrImplicitYield(_, e1, e2, ifNotE, _) ->
         walkExpr e1
         walkExpr e2
         walkExpr ifNotE
@@ -381,8 +344,7 @@
         walkType t
         walkMemberSig sign
         walkExpr e
-<<<<<<< HEAD
-      | SynExpr.Const(SynConst.Measure(_, _, m), _) -> walkMeasure m
+      | SynExpr.Const(SynConst.Measure(synMeasure = m), _) -> walkMeasure m
       | SynExpr.Const _ -> ()
       | SynExpr.AnonRecd _ -> ()
       | SynExpr.Sequential _ -> ()
@@ -401,27 +363,6 @@
       | SynExpr.DiscardAfterMissingQualificationAfterDot _ -> ()
       | SynExpr.Fixed _ -> ()
       | SynExpr.InterpolatedString(parts, _, _) ->
-=======
-      | SynExpr.Const(SynConst.Measure(synMeasure = m), r) -> walkMeasure m
-      | SynExpr.Const(_, r) -> ()
-      | SynExpr.AnonRecd(isStruct, copyInfo, recordFields, r, trivia) -> ()
-      | SynExpr.Sequential(seqPoint, isTrueSeq, expr1, expr2, r) -> ()
-      | SynExpr.Ident(_) -> ()
-      | SynExpr.LongIdent(isOptional, longDotId, altNameRefCell, r) -> ()
-      | SynExpr.Set(_, _, r) -> ()
-      | SynExpr.Null(r) -> ()
-      | SynExpr.ImplicitZero(r) -> ()
-      | SynExpr.MatchBang(range = r) -> ()
-      | SynExpr.LibraryOnlyILAssembly(_, _, _, _, r) -> ()
-      | SynExpr.LibraryOnlyStaticOptimization(_, _, _, r) -> ()
-      | SynExpr.LibraryOnlyUnionCaseFieldGet(expr, longId, _, r) -> ()
-      | SynExpr.LibraryOnlyUnionCaseFieldSet(_, longId, _, _, r) -> ()
-      | SynExpr.ArbitraryAfterError(debugStr, r) -> ()
-      | SynExpr.FromParseError(expr, r) -> ()
-      | SynExpr.DiscardAfterMissingQualificationAfterDot(_, _, r) -> ()
-      | SynExpr.Fixed(expr, r) -> ()
-      | SynExpr.InterpolatedString(parts, kind, r) ->
->>>>>>> a3f4ed3b
 
         for part in parts do
           walkInterpolatedStringPart part
@@ -433,46 +374,28 @@
       | SynExpr.Dynamic(funcExpr = e1; argExpr = e2; range = _) ->
         walkExpr e1
         walkExpr e2
-<<<<<<< HEAD
       | SynExpr.Typar(t, _) -> walkTypar t
-=======
-      | SynExpr.Typar(t, r) -> walkTypar t
       | SynExpr.WhileBang(whileExpr = whileExpr; doExpr = doExpr) ->
         walkExpr whileExpr
         walkExpr doExpr
->>>>>>> a3f4ed3b
 
     and walkMeasure s =
       walker.WalkMeasure s
 
       match s with
-<<<<<<< HEAD
-      | SynMeasure.Product(m1, m2, _)
-      | SynMeasure.Divide(m1, m2, _) ->
+      | SynMeasure.Product(measure1 = m1; measure2 = m2) ->
         walkMeasure m1
+        walkMeasure m2
+      | SynMeasure.Divide(m1, _, m2, _) ->
+        Option.iter walkMeasure m1
         walkMeasure m2
       | SynMeasure.Named _ -> ()
       | SynMeasure.Seq(ms, _) -> List.iter walkMeasure ms
-      | SynMeasure.Power(m, _, _) -> walkMeasure m
+      | SynMeasure.Power(m, _, _, _) -> walkMeasure m
       | SynMeasure.Var(ty, _) -> walkTypar ty
       | SynMeasure.Paren(m, _) -> walkMeasure m
-      | SynMeasure.One
+      | SynMeasure.One _
       | SynMeasure.Anon _ -> ()
-=======
-      | SynMeasure.Product(measure1 = m1; measure2 = m2) ->
-        walkMeasure m1
-        walkMeasure m2
-      | SynMeasure.Divide(m1, _, m2, r) ->
-        Option.iter walkMeasure m1
-        walkMeasure m2
-      | SynMeasure.Named(longIdent, r) -> ()
-      | SynMeasure.Seq(ms, r) -> List.iter walkMeasure ms
-      | SynMeasure.Power(m, _, _, r) -> walkMeasure m
-      | SynMeasure.Var(ty, r) -> walkTypar ty
-      | SynMeasure.Paren(m, r) -> walkMeasure m
-      | SynMeasure.One(_)
-      | SynMeasure.Anon(_) -> ()
->>>>>>> a3f4ed3b
 
     and walkSimplePat s =
       walker.WalkSimplePat s
@@ -574,10 +497,6 @@
       | SynTypeDefnSimpleRepr.Exception _ -> ()
 
     and walkComponentInfo
-<<<<<<< HEAD
-      _
-=======
->>>>>>> a3f4ed3b
       (SynComponentInfo(
         attributes = AllAttrs attrs; typeParams = typars; constraints = constraints; longId = _; range = _) as s)
       =
@@ -615,13 +534,8 @@
 
       match decl with
       | SynModuleDecl.NamespaceFragment fragment -> walkSynModuleOrNamespace fragment
-<<<<<<< HEAD
       | SynModuleDecl.NestedModule(info, _, modules, _, _, _) ->
-        walkComponentInfo false info
-=======
-      | SynModuleDecl.NestedModule(info, _, modules, _, r, _) ->
         walkComponentInfo info
->>>>>>> a3f4ed3b
         List.iter walkSynModuleDecl modules
       | SynModuleDecl.Let(_, bindings, _) -> List.iter walkBinding bindings
       | SynModuleDecl.Expr(expr, _) -> walkExpr expr
