module FsAutoComplete.Core.InlayHints

open System
open FSharp.Compiler.Text
open FSharp.Compiler.Syntax
open FsToolkit.ErrorHandling
open FsAutoComplete
open FSharp.Compiler.Symbols
open FSharp.UMX
open System.Linq
open System.Collections.Immutable
open FSharp.Compiler.CodeAnalysis
open FSharp.Compiler.Text.Range

/// `traversePat`from `SyntaxTraversal.Traverse`
///
/// Reason for extra function:
/// * can be used to traverse when traversal isn't available via `defaultTraverse` (for example: in `VisitExpr`, and want traverse a `SynPat`)
/// * visits `SynPat.Record(fieldPats)`
///
/// Note: doesn't visit `SynPat.Typed(targetType)`: requires traversal into `SynType` (`SynPat.Typed(pat)` gets visited!)
let rec private traversePat (visitor: SyntaxVisitorBase<_>) origPath pat =
  let defaultTraverse = defaultTraversePat visitor origPath
  visitor.VisitPat(origPath, defaultTraverse, pat)

and private defaultTraversePat visitor origPath pat =
  let path = SyntaxNode.SynPat pat :: origPath

  match pat with
  | SynPat.Paren(p, _) -> traversePat visitor path p
  | SynPat.As(p1, p2, _)
  | SynPat.Or(p1, p2, _, _) -> [ p1; p2 ] |> List.tryPick (traversePat visitor path)
  | SynPat.Ands(ps, _)
<<<<<<< HEAD
  | SynPat.Tuple(_, ps, _, _)
=======
  | SynPat.Tuple(elementPats = ps)
>>>>>>> 9553a7f4
  | SynPat.ArrayOrList(_, ps, _) -> ps |> List.tryPick (traversePat visitor path)
  | SynPat.Attrib(p, _, _) -> traversePat visitor path p
  | SynPat.LongIdent(argPats = args) ->
    match args with
    | SynArgPats.Pats ps -> ps |> List.tryPick (traversePat visitor path)
    | SynArgPats.NamePatPairs(ps, _, _) ->
      ps
      |> List.map (fun (_, _, pat) -> pat)
      |> List.tryPick (traversePat visitor path)
  | SynPat.Typed(p, _ty, _) -> traversePat visitor path p
  // no access to `traverseSynType` -> no traversing into `ty`
  | SynPat.Record(fieldPats = fieldPats) ->
    fieldPats
    |> List.map (fun (_, _, pat) -> pat)
    |> List.tryPick (traversePat visitor path)
  | _ -> None

type HintKind =
  | Parameter
  | Type

type HintInsertion = { Pos: Position; Text: string }

type Hint =
  { IdentRange: Range
    Kind: HintKind
    Pos: Position
    Text: string
    Insertions: HintInsertion[] option
    //ENHANCEMENT: allow xml doc
    Tooltip: string option }

let private getArgumentsFor (state: FsAutoComplete.State, p: ParseAndCheckResults, identText: Range) =
  option {

    let! contents = state.TryGetFileSource p.FileName |> Option.ofResult

    let! line = contents.GetLine identText.End
    let! symbolUse = p.TryGetSymbolUse identText.End line

    match symbolUse.Symbol with
    | :? FSharpMemberOrFunctionOrValue as mfv when
      mfv.IsFunction || mfv.IsConstructor || mfv.CurriedParameterGroups.Count <> 0
      ->
      let parameters = mfv.CurriedParameterGroups

      let formatted =
        parameters
        |> Seq.collect (fun pGroup -> pGroup |> Seq.map (fun p -> p.DisplayName + ":"))

      return formatted |> Array.ofSeq
    | _ -> return! None
  }

let private isSignatureFile (f: string<LocalPath>) =
  System.IO.Path.GetExtension(UMX.untag f) = ".fsi"

type private FSharp.Compiler.CodeAnalysis.FSharpParseFileResults with
  // duplicates + extends the logic in FCS to match bindings of the form `let x: int = 12`
  // so that they are considered logically the same as a 'typed' SynPat
  member x.IsTypeAnnotationGivenAtPositionPatched pos =
    let visitor: SyntaxVisitorBase<Range> =
      { new SyntaxVisitorBase<_>() with
          override _.VisitExpr(_path, _traverseSynExpr, defaultTraverse, expr) =
            match expr with
            | SynExpr.Typed(_expr, _typeExpr, range) when Position.posEq range.Start pos -> Some range
            | _ -> defaultTraverse expr

          override _.VisitSimplePats(_path, pats) =
            match pats with
            | [] -> None
            | _ ->
              let exprFunc pat =
                match pat with
                | SynSimplePat.Typed(_pat, _targetExpr, range) when Position.posEq range.Start pos -> Some range
                | _ -> None

              pats |> List.tryPick exprFunc

          override visitor.VisitPat(path, defaultTraverse, pat) =
            match pat with
            | SynPat.Typed(_pat, _targetType, range) when Position.posEq range.Start pos -> Some range
            | _ -> defaultTraversePat visitor path pat

          override _.VisitBinding(_path, defaultTraverse, binding) =
            match binding with
            | SynBinding(
                headPat = SynPat.Named(range = patRange)
                returnInfo = Some(SynBindingReturnInfo(typeName = SynType.LongIdent(idents)))) -> Some patRange
            | _ -> defaultTraverse binding }

    let result = SyntaxTraversal.Traverse(pos, x.ParseTree, visitor)
    result.IsSome

let private getFirstPositionAfterParen (str: string) startPos =
  match str with
  | null -> -1
  | str when startPos > str.Length -> -1
  | str -> str.IndexOf('(') + 1

let private maxHintLength = 30

let inline private shouldTruncate (s: string) = s.Length > maxHintLength

let inline private tryTruncate (s: string) =
  if shouldTruncate s then
    s.Substring(0, maxHintLength) + "..." |> Some
  else
    None

let truncated (s: string) = tryTruncate s |> Option.defaultValue s

let private createParamHint (identRange: Range) (paramName: string) =
  let (truncated, tooltip) =
    match tryTruncate paramName with
    | None -> (paramName, None)
    | Some truncated -> (truncated, Some paramName)

  { IdentRange = identRange
    Pos = identRange.Start
    Kind = Parameter
    Text = truncated + " ="
    Insertions = None
    Tooltip = tooltip }

module private ShouldCreate =
  let private isNotWellKnownName =
    let names = Set.ofList [ "value"; "x" ]

    fun (p: FSharpParameter) ->
      match p.Name with
      | None -> true
      | Some n -> not (Set.contains n names)


  [<return: Struct>]
  let private (|StartsWith|_|) (v: string) (fullName: string) =
    if fullName.StartsWith v then ValueSome() else ValueNone
  // doesn't differentiate between modules, types, namespaces
  // -> is just for documentation in code
  [<return: Struct>]
  let private (|Module|_|) = (|StartsWith|_|)

  [<return: Struct>]
  let private (|Type|_|) = (|StartsWith|_|)

  [<return: Struct>]
  let private (|Namespace|_|) = (|StartsWith|_|)

  let private commonCollectionParams =
    Set.ofList
      [ "mapping"
        "projection"
        "chooser"
        "value"
        "predicate"
        "folder"
        "state"
        "initializer"
        "action"

        "list"
        "array"
        "source"
        "lists"
        "arrays"
        "sources" ]

  let private isWellKnownParameterOrFunction (func: FSharpMemberOrFunctionOrValue) (param: FSharpParameter) =
    match func.FullName with
    | Module "Microsoft.FSharp.Core.Option" ->
      // don't show param named `option`, but other params for Option
      match param.Name with
      | Some "option" -> true
      | _ -> false
    | Module "Microsoft.FSharp.Core.ValueOption" ->
      match param.Name with
      | Some "voption" -> true
      | _ -> false
    | Module "Microsoft.FSharp.Core.ExtraTopLevelOperators" // only printf-members have `format`
    | Module "Microsoft.FSharp.Core.Printf" ->
      // don't show param named `format`
      match param.Name with
      | Some "format" -> true
      | _ -> false
    | Namespace "Microsoft.FSharp.Collections" ->
      match param.Name with
      | Some name -> commonCollectionParams |> Set.contains name
      | _ -> false
    | _ -> false

  let inline private hasName (p: FSharpParameter) =
    not (String.IsNullOrEmpty p.DisplayName) && p.DisplayName <> "````"

  let inline private isMeaningfulName (p: FSharpParameter) = p.DisplayName.Length > 2

  let inline private isOperator (func: FSharpMemberOrFunctionOrValue) = func.CompiledName.StartsWith "op_"

  /// Doesn't consider lower/upper cases:
  /// * `areSame "foo" "FOO" = true`
  /// * `areSame "Foo" "Foo" = true`
  let inline private areSame (a: ReadOnlySpan<char>) (b: ReadOnlySpan<char>) =
    a.Equals(b, StringComparison.OrdinalIgnoreCase)

  /// Boundary checks:
  /// * word boundary (-> upper case letter)
  ///   `"foo" |> isPrefixOf "fooBar"`
  /// Doesn't consider capitalization, except for word boundary after prefix:
  /// * `foo` prefix of `fooBar`
  /// * `foo` not prefix of `foobar`
  let inline private isPrefixOf (root: ReadOnlySpan<char>) (check: ReadOnlySpan<char>) =
    root.StartsWith(check, StringComparison.OrdinalIgnoreCase)
    && (
    // same
    root.Length <= check.Length
    ||
    // rest must start with upper case -> new word
    Char.IsUpper root[check.Length])

  /// Boundary checks:
  /// * word boundary (-> upper case letter)
  ///   `"bar" |> isPostifxOf "fooBar"`
  /// * `.` boundary (-> property access)
  ///   `"bar" |> isPostifxOf "data.bar"`
  ///
  /// Doesn't consider capitalization, except for word boundary at start of postfix:
  /// * `bar` postfix of `fooBar`
  /// * `bar` not postfix of `foobar`
  let inline private isPostfixOf (root: ReadOnlySpan<char>) (check: ReadOnlySpan<char>) =
    root.EndsWith(check, StringComparison.OrdinalIgnoreCase)
    && (root.Length <= check.Length
        ||
        // postfix must start with upper case -> word boundary
        Char.IsUpper root[root.Length - check.Length])

  let inline private removeLeadingUnderscore (name: ReadOnlySpan<char>) = name.TrimStart '_'
  let inline private removeTrailingTick (name: ReadOnlySpan<char>) = name.TrimEnd '\''

  let inline private extractLastIdentifier (name: ReadOnlySpan<char>) =
    // exclude backticks for now: might contain `.` -> difficult to split
    if name.StartsWith "``" || name.EndsWith "``" then
      name
    else
      match name.LastIndexOf '.' with
      | -1 -> name
      | i -> name.Slice(i + 1)

  /// Note: when in parens: might not be an identifier, but expression!
  ///
  /// Note: might result in invalid expression (because no matching parens `string (2)` -> `string (2`)
  let inline private trimParensAndSpace (name: ReadOnlySpan<char>) = name.TrimStart("( ").TrimEnd(" )")

  /// Note: including `.`
  let inline private isLongIdentifier (name: ReadOnlySpan<char>) =
    // name |> Seq.forall PrettyNaming.IsLongIdentifierPartCharacter
    let mutable valid = true
    let mutable i = 0

    while valid && i < name.Length do
      if PrettyNaming.IsLongIdentifierPartCharacter name[i] then
        i <- i + 1
      else
        valid <- false

    valid

  let private areSimilar (paramName: string) (argumentText: string) =
    // no pipe with span ...
    let paramName = removeTrailingTick (removeLeadingUnderscore (paramName.AsSpan()))

    let argumentName =
      let argumentText = argumentText.AsSpan()
      let argTextNoParens = trimParensAndSpace argumentText

      if isLongIdentifier argTextNoParens then
        removeTrailingTick (extractLastIdentifier argTextNoParens)
      else
        argumentText

    // special case: argumentText is empty string. Happens for unit (`()`)
    if argumentName.IsWhiteSpace() then
      false
    else
      // // covered by each isPre/PostfixOf
      // areSame paramName argumentName
      // ||
      isPrefixOf argumentName paramName
      || isPostfixOf argumentName paramName
      || isPrefixOf paramName argumentName
      || isPostfixOf paramName argumentName

  let inline private doesNotMatchArgumentText (parameterName: string) (userArgumentText: string) =
    parameterName <> userArgumentText
    && not (userArgumentText.StartsWith parameterName)

  let private isParamNamePostfixOfFuncName (func: FSharpMemberOrFunctionOrValue) (paramName: string) =
    let funcName = func.DisplayName.AsSpan()
    let paramName = removeLeadingUnderscore (paramName.AsSpan())

    isPostfixOf funcName paramName

  /// </summary>
  /// We filter out parameters that generate lots of noise in hints.
  /// * parameter has no name
  /// * parameter has length > 2
  /// * parameter is one of a set of 'known' names that clutter (like printfn formats)
  /// * param & function is "well known"/commonly used
  /// * parameter does match or is a pre/postfix of user-entered text
  /// * user-entered text does match or is a pre/postfix of parameter
  /// * parameter is postfix of function name
  /// </summary>
  let paramHint (func: FSharpMemberOrFunctionOrValue) (p: FSharpParameter) (argumentText: string) =
    hasName p
    && isMeaningfulName p
    && isNotWellKnownName p
    && (not (isWellKnownParameterOrFunction func p))
    && (not (isOperator func))
    && (not (areSimilar p.DisplayName argumentText))
    && (not (isParamNamePostfixOfFuncName func p.DisplayName))


type TypeName = string
type TypeNameForAnnotation = TypeName

type SpecialRule =
  /// For Optional: `?v` -> `?v: int`, NOT `v: int option`
  /// And parens must include optional, not just `v`
  | RemoveOptionFromType

type SpecialRules = SpecialRule list

[<RequireQualifiedAccess>]
type Parens =
  | Forbidden
  /// Technically `Optional` too: Usually additional parens are ok
  ///
  /// Note: `additionalParens` are inside of existing parens:
  /// `(|ident|)`
  /// * `()`: existing parens
  /// * `||`: additional parens location
  | Exist of additionalParens: Range
  | Optional of Range
  | Required of Range

type MissingExplicitType =
  { Ident: Range
    InsertAt: Position
    Parens: Parens
    SpecialRules: SpecialRules }

type MissingExplicitType with

  /// <returns>
  /// * type name
  /// * type name formatted with `SpecialRules`
  ///   -> to use as type annotation
  /// </returns>
  member x.FormatType(ty: FSharpType, displayContext: FSharpDisplayContext) : TypeName * TypeNameForAnnotation =
    let typeName = ty.Format displayContext

    let anno =
      if x.SpecialRules |> List.contains RemoveOptionFromType then
        // Optional parameter:
        // `static member F(?a) =` -> `: int`, NOT `: int option`
        if typeName.EndsWith " option" then
          typeName.Substring(0, typeName.Length - " option".Length)
        else
          typeName
      else
        typeName

    (typeName, anno)

  member x.CreateEdits(typeForAnnotation) =
    [| match x.Parens with
       | Parens.Required range -> { Pos = range.Start; Text = "(" }
       | _ -> ()

       { Pos = x.InsertAt; Text = ": " }
       { Pos = x.InsertAt
         Text = typeForAnnotation }

       match x.Parens with
       | Parens.Required range -> { Pos = range.End; Text = ")" }
       | _ -> () |]

  member x.TypeAndEdits(ty: FSharpType, displayContext: FSharpDisplayContext) =
    let (ty, tyForAnntotation) = x.FormatType(ty, displayContext)
    let edits = x.CreateEdits(tyForAnntotation)
    (ty, edits)

  /// Note: No validation of `mfv`!
  member x.TypeAndEdits(mfv: FSharpMemberOrFunctionOrValue, displayContext: FSharpDisplayContext) =
    x.TypeAndEdits(mfv.FullType, displayContext)


/// Note: Missing considers only directly typed, not parently (or ancestorly) typed:
/// ```fsharp
/// let (value: int, _) = (1,2)
/// //   ^^^^^ directly typed -> Exists
/// let (value,_): int*int = (1,2)
/// //             ^^^ parently typed -> Missing
/// ```
[<RequireQualifiedAccess>]
type ExplicitType =
  /// in for loop (only indent allowed -- nothing else (neither type nor parens))
  | Invalid
  | Exists
  | Missing of MissingExplicitType
  | Debug of string

type ExplicitType with

  member x.TryGetTypeAndEdits(ty: FSharpType, displayContext: FSharpDisplayContext) =
    match x with
    | ExplicitType.Missing data -> data.TypeAndEdits(ty, displayContext) |> Some
    | _ -> None

/// Type Annotation must be directly for identifier, not somewhere up the line:
/// `v: int` -> directly typed
/// `(v,_): int*int` -> parently typed
///
/// Still considered directly typed:
/// * Parentheses: `(v): int`
/// * Attributes: `([<Attr>]v): int`
let rec private isDirectlyTyped (identStart: Position) (path: SyntaxVisitorPath) =
  //ENHANCEMENT: handle SynExpr.Typed? -> not at binding, but usage
  match path with
  | [] -> false
  | SyntaxNode.SynPat(SynPat.Typed(pat = pat)) :: _ when rangeContainsPos pat.Range identStart -> true
  | SyntaxNode.SynPat(SynPat.Paren _) :: path -> isDirectlyTyped identStart path
  | SyntaxNode.SynPat(SynPat.Attrib(pat = pat)) :: path when rangeContainsPos pat.Range identStart ->
    isDirectlyTyped identStart path
  | SyntaxNode.SynBinding(SynBinding(headPat = headPat; returnInfo = Some(SynBindingReturnInfo _))) :: _ when
    rangeContainsPos headPat.Range identStart
    ->
    true
  | SyntaxNode.SynExpr(SynExpr.Paren _) :: path -> isDirectlyTyped identStart path
  | SyntaxNode.SynExpr(SynExpr.Typed(expr = expr)) :: _ when rangeContainsPos expr.Range identStart -> true
  | _ -> false

/// Note: FULL range of pattern -> everything in parens
///   For `SynPat.Named`: Neither `range` nor `ident.idRange` span complete range: Neither includes Accessibility:
///   `let private (a: int)` is not valid, must include private: `let (private a: int)`
let rec private getParensForPatternWithIdent (patternRange: Range) (identStart: Position) (path: SyntaxVisitorPath) =
  match path with
  | SyntaxNode.SynPat(SynPat.Paren _) :: _ ->
    // (x)
    Parens.Exist patternRange
  | SyntaxNode.SynBinding(SynBinding(headPat = headPat)) :: _ when rangeContainsPos headPat.Range identStart ->
    // let x =
    Parens.Optional patternRange
  | SyntaxNode.SynPat(SynPat.Tuple(isStruct = true)) :: _ ->
    // struct (x,y)
    Parens.Optional patternRange
  | SyntaxNode.SynPat(SynPat.Tuple _) :: SyntaxNode.SynPat(SynPat.Paren _) :: _ ->
    // (x,y)
    Parens.Optional patternRange
  | SyntaxNode.SynPat(SynPat.Tuple _) :: _ ->
    // x,y
    Parens.Required patternRange
  | SyntaxNode.SynPat(SynPat.ArrayOrList _) :: _ ->
    // [x;y;z]
    Parens.Optional patternRange
  | SyntaxNode.SynPat(SynPat.As _) :: SyntaxNode.SynPat(SynPat.Paren _) :: _ -> Parens.Optional patternRange
  | SyntaxNode.SynPat(SynPat.As(rhsPat = pat)) :: SyntaxNode.SynBinding(SynBinding(headPat = headPat)) :: _ when
    rangeContainsPos pat.Range identStart
    && rangeContainsPos headPat.Range identStart
    ->
    // let _ as value =
    // ->
    // let _ as value: int =
    // (new `: int` belongs to let binding, NOT as pattern)
    Parens.Optional patternRange
  | SyntaxNode.SynPat(SynPat.As(lhsPat = pat)) :: SyntaxNode.SynBinding(SynBinding(headPat = headPat)) :: _ when
    rangeContainsPos pat.Range identStart
    && rangeContainsPos headPat.Range identStart
    ->
    // let value as _ =
    // ->
    // let (value: int) as _ =
    // (`: int` belongs to as pattern, but let bindings tries to parse type annotation eagerly -> without parens let binding finished after `: int` -> as not pattern)
    Parens.Required patternRange
  | SyntaxNode.SynPat(SynPat.As(rhsPat = pat)) :: _ when rangeContainsPos pat.Range identStart ->
    // _ as (value: int)
    Parens.Required patternRange
  | SyntaxNode.SynPat(SynPat.As(lhsPat = pat)) :: _ when rangeContainsPos pat.Range identStart ->
    // value: int as _
    // ^^^^^^^^^^ unlike rhs this here doesn't require parens...
    Parens.Optional patternRange
  | SyntaxNode.SynPat(SynPat.Record _) :: _ ->
    // { Value=value }
    Parens.Optional patternRange
  | SyntaxNode.SynPat(SynPat.LongIdent(argPats = SynArgPats.NamePatPairs(range = range))) :: _ when
    rangeContainsPos range identStart
    ->
    // U (Value=value)
    //   ^           ^
    //   must exist to be valid
    Parens.Optional patternRange
  | SyntaxNode.SynExpr(SynExpr.LetOrUseBang(isUse = true)) :: _ ->
    // use! x =
    // Note: Type is forbidden too...
    Parens.Forbidden
  | SyntaxNode.SynExpr(SynExpr.LetOrUseBang(isUse = false)) :: _ ->
    // let! x =
    Parens.Required patternRange
  | SyntaxNode.SynExpr(SynExpr.ForEach _) :: _ ->
    // for i in [1..4] do
    Parens.Optional patternRange
  | []
  | _ -> Parens.Required patternRange

/// Gets range of `SynPat.Named`
///
/// Issue with range of `SynPat.Named`:
/// `pat.range` only covers ident (-> `= ident.idRange`),
/// not `accessibility`.
///
/// Note: doesn't handle when accessibility is on prev line
let private rangeOfNamedPat (text: IFSACSourceText) (pat: SynPat) =
  match pat with
  | SynPat.Named(accessibility = None) -> pat.Range
  | SynPat.Named(ident = SynIdent(ident = ident); accessibility = Some(access)) ->
    option {
      let start = ident.idRange.Start
      let! line = text.GetLine start

      let access = access.ToString().ToLowerInvariant().AsSpan()
      // word before ident must be access
      let pre = line.AsSpan(0, start.Column)

      match pre.LastIndexOf(access) with
      | -1 -> return! None
      | c ->
        // must be directly before ident
        let word = pre.Slice(c).TrimEnd()

        if word.Length = access.Length then
          let start = Position.mkPos start.Line c

          let range =
            let range = ident.idRange
            Range.mkRange range.FileName start range.End

          return range
        else
          return! None
    }
    |> Option.defaultValue pat.Range
  | _ -> failwith "Pattern must be Named!"

/// Note: (deliberately) fails when `pat` is neither `Named` nor `OptionalVal`
let rec private getParensForIdentPat (text: IFSACSourceText) (pat: SynPat) (path: SyntaxVisitorPath) =
  match pat with
  | SynPat.Named(ident = SynIdent(ident = ident)) ->
    // neither `range`, not `pat.Range` includes `accessibility`...
    // `let private (a: int)` is not valid, must include private: `let (private a: int)`
    let patternRange = rangeOfNamedPat text pat
    let identStart = ident.idRange.Start
    getParensForPatternWithIdent patternRange identStart path
  | SynPat.OptionalVal(ident = ident) ->
    let patternRange = pat.Range
    let identStart = ident.idRange.Start
    getParensForPatternWithIdent patternRange identStart path
  | _ -> failwith "Pattern must be Named or OptionalVal!"

let tryGetExplicitTypeInfo (text: IFSACSourceText, ast: ParsedInput) (pos: Position) : ExplicitType option =
  SyntaxTraversal.Traverse(
    pos,
    ast,
    { new SyntaxVisitorBase<_>() with
        member x.VisitExpr(path, traverseSynExpr, defaultTraverse, expr) =
          match expr with
          // special case:
          // for loop:
          // for i = 1 to 3 do
          //     ^ -> just Ident (neither SynPat nor SynSimplePat)
          //     -> no type allowed (not even parens)...
          | SynExpr.For(ident = ident) when rangeContainsPos ident.idRange pos -> ExplicitType.Invalid |> Some
          | SynExpr.Lambda(parsedData = Some(args, body)) ->
            // original visitor walks down `SynExpr.Lambda(args; body)`
            // Issue:
            //  `args` are `SynSimplePats` -> no complex pattern
            //  When pattern: is in body. In `args` then generated Identifier:
            //  * `let f1 = fun v -> v + 1`
            //    -> `v` is in `args` (-> SynSimplePat)
            //  * `let f2 = fun (Value v) -> v + 1`
            //    -> compiler generated `_arg1` in `args`,
            //    and `v` is inside match expression in `body` & `parsedData` (-> `SynPat` )
            // -> unify by looking into `parsedData` (-> args & body):
            //    -> `parsedData |> fst` contains `args` as `SynPat`
            //TODO: always correct?
            let arg = args |> List.tryFind (fun pat -> rangeContainsPos pat.Range pos)

            if arg |> Option.isSome then
              let pat = arg.Value
              traversePat x (SyntaxNode.SynExpr(expr) :: path) pat
            elif rangeContainsPos body.Range pos then
              traverseSynExpr body
            else
              None
          | _ -> defaultTraverse expr

        member visitor.VisitPat(path, defaultTraverse, pat) =
          let invalidPositionForTypeAnnotation (pos: Position) (path: SyntaxNode list) =
            match path with
            | SyntaxNode.SynExpr(SynExpr.LetOrUseBang(isUse = true)) :: _ ->
              // use! value =
              true
            | _ -> false

          //ENHANCEMENT: differentiate between directly typed and parently typed?
          //        (maybe even further ancestorly typed?)
          // ```fsharp
          // let (a: int,b) = (1,2)
          // //      ^^^ directly typed
          // let (a,b): int*int = (1,2)
          // //         ^^^ parently typed
          // ```
          // currently: only directly typed is typed
          match pat with
          // no simple way out: Range for `SynPat.LongIdent` doesn't cover full pats (just ident)
          // see dotnet/fsharp#13115
          // | _ when not (rangeContainsPos pat.Range pos) -> None
          | SynPat.Named(ident = SynIdent(ident = ident)) when
            rangeContainsPos ident.idRange pos && invalidPositionForTypeAnnotation pos path
            ->
            ExplicitType.Invalid |> Some
          | SynPat.Named(ident = SynIdent(ident = ident); isThisVal = false) when rangeContainsPos ident.idRange pos ->
            let typed = isDirectlyTyped ident.idRange.Start path

            if typed then
              ExplicitType.Exists |> Some
            else
              let parens = getParensForIdentPat text pat path

              ExplicitType.Missing
                { Ident = ident.idRange
                  InsertAt = ident.idRange.End
                  Parens = parens
                  SpecialRules = [] }
              |> Some
          | SynPat.OptionalVal(ident = ident) when rangeContainsPos ident.idRange pos ->
            let typed = isDirectlyTyped ident.idRange.Start path

            if typed then
              ExplicitType.Exists |> Some
            else
              let parens = getParensForIdentPat text pat path

              ExplicitType.Missing
                { Ident = ident.idRange
                  InsertAt = ident.idRange.End
                  Parens = parens
                  SpecialRules = [ RemoveOptionFromType ]
                //              ^^^^^^^^^^^^^^^^^^^^
                //              `?v: int`, NOT `?v: int option`
                }
              |> Some
          | _ -> defaultTraversePat visitor path pat

        member _.VisitSimplePats(path, pats) =
          // SynSimplePats at:
          // * Primary ctor:
          //    * SynMemberDefn.ImplicitCtor.ctorArgs
          //    * SynTypeDefnSimpleRepr.General.implicitCtorSynPats
          // * Lambda: SynExpr.Lambda.args
          //   * issue: might or might not be actual identifier
          //      * `let f1 = fun v -> v + 1`
          //         -> `v` is in `args` (-> SynSimplePat)
          //      * `let f2 = fun (Value v) -> v + 1`
          //        -> compiler generated `_arg1` in `args`,
          //           and `v` is inside match expression in `body` & `parsedData` (-> `SynPat` )
          option {
            let! pat = pats |> List.tryFind (fun p -> rangeContainsPos p.Range pos)

            let rec tryGetIdent pat =
              match pat with
              | SynSimplePat.Id(ident = ident) when rangeContainsPos ident.idRange pos -> Some pat
              | SynSimplePat.Attrib(pat = pat) when rangeContainsPos pat.Range pos -> tryGetIdent pat
              | SynSimplePat.Typed(pat = pat) when rangeContainsPos pat.Range pos -> tryGetIdent pat
              | _ -> None

            let! ident = tryGetIdent pat

            match ident with
            | SynSimplePat.Id(isCompilerGenerated = false) ->
              let rec isTyped =
                function
                | SynSimplePat.Typed _ -> true
                | SynSimplePat.Id _ -> false
                | SynSimplePat.Attrib(pat = pat) -> isTyped pat

              let typed = isTyped pat

              if typed then
                return ExplicitType.Exists
              else
                let isCtor =
                  path
                  |> List.tryHead
                  |> Option.map (function
                    // normal ctor in type: `type A(v) = ...`
                    | SyntaxNode.SynMemberDefn(SynMemberDefn.ImplicitCtor _) -> true
                    //TODO: when? example?
                    | SyntaxNode.SynTypeDefn(SynTypeDefn(
                        typeRepr = SynTypeDefnRepr.Simple(
                          simpleRepr = SynTypeDefnSimpleRepr.General(implicitCtorSynPats = Some(ctorPats))))) when
                      rangeContainsPos ctorPats.Range pos
                      ->
                      true
                    | _ -> false)
                  |> Option.defaultValue false

                if isCtor then
                  return
                    ExplicitType.Missing
                      { Ident = ident.Range
                        InsertAt = ident.Range.End
                        Parens = Parens.Forbidden
                        SpecialRules = [] }
                else
                  // lambda
                  return! None
            | _ -> return! None
          } }
  )

///<returns>
/// List of all curried params.
///
/// For each curried param:
/// * its range (including params)
/// * range of tupled params
///   * Note: one range when no tuple
///
/// ```fsharp
/// f alpha (beta, gamma)
/// ```
/// ->
/// ```fsharp
/// [
///   (2:7, [2:7])
///   (8:21, [9:13; 15:20])
/// ]
/// ```
///</returns>
let private getArgRangesOfFunctionApplication (ast: ParsedInput) pos =
  SyntaxTraversal.Traverse(
    pos,
    ast,
    { new SyntaxVisitorBase<_>() with
        member _.VisitExpr(_, traverseSynExpr, defaultTraverse, expr) =
          match expr with
          | SynExpr.App(isInfix = false; funcExpr = funcExpr; argExpr = argExpr; range = range) when pos = range.Start ->
            let isInfixFuncExpr =
              match funcExpr with
              | SynExpr.App(_, isInfix, _, _, _) -> isInfix
              | _ -> false

            if isInfixFuncExpr then
              traverseSynExpr funcExpr
            else
              let rec withoutParens =
                function
                | SynExpr.Paren(expr = expr) -> withoutParens expr
                | expr -> expr
              // f a (b,c)
              // ^^^^^^^^^ App
              // ... func
              //     ----- arg
              // ^^^ App
              // . func
              //   - arg
              let rec findArgs expr =
                match expr with
                | SynExpr.Const(constant = SynConst.Unit) -> []
                | SynExpr.Paren(expr = expr) -> findArgs expr
                | SynExpr.App(funcExpr = funcExpr; argExpr = argExpr) ->
                  let otherArgRanges = findArgs funcExpr

                  let argRange =
                    let argRange = argExpr.Range

                    let tupleArgs =
                      match argExpr |> withoutParens with
                      | SynExpr.Tuple(exprs = exprs) -> exprs |> List.map (fun e -> e.Range)
                      | _ -> argRange |> List.singleton

                    (argRange, tupleArgs)

                  argRange :: otherArgRanges
                | _ -> []

              findArgs expr |> Some
          | _ -> defaultTraverse expr }
  )
  |> Option.map List.rev

/// Note: No exhausting check. Doesn't check for:
/// * is already typed (-> done by getting `ExplicitType`)
/// * Filters like excluding functions (vs. lambda functions)
/// * `mfv.IsFromDefinition`
///
/// `allowFunctionValues`: `let f = fun a b -> a + b`
/// -> enabled: `f` is target
/// Note: NOT actual functions with direct parameters:
/// `let f a b = a + b` -> `f` isn't target
/// Note: can be parameters too:
/// `let map f v = f v` -> `f` is target
let isPotentialTargetForTypeAnnotation
  (allowFunctionValues: bool)
  (symbolUse: FSharpSymbolUse, mfv: FSharpMemberOrFunctionOrValue)
  =
  //ENHANCEMENT: extract settings
  (mfv.IsValue || (allowFunctionValues && mfv.IsFunction))
  && not (
    mfv.IsMember
    || mfv.IsMemberThisValue
    || mfv.IsConstructorThisValue
    || PrettyNaming.IsOperatorDisplayName mfv.DisplayName
  )

let tryGetDetailedExplicitTypeInfo
  (isValidTarget: FSharpSymbolUse * FSharpMemberOrFunctionOrValue -> bool)
  (text: IFSACSourceText, parseAndCheck: ParseAndCheckResults)
  (pos: Position)
  =
  option {
    let! line = text.GetLine pos
    let! symbolUse = parseAndCheck.TryGetSymbolUse pos line

    match symbolUse.Symbol with
    | :? FSharpMemberOrFunctionOrValue as mfv when isValidTarget (symbolUse, mfv) ->
      let! explTy = tryGetExplicitTypeInfo (text, parseAndCheck.GetAST) pos
      return (symbolUse, mfv, explTy)
    | _ -> return! None
  }

let private tryCreateTypeHint (explicitType: ExplicitType) (ty: FSharpType) (displayContext: FSharpDisplayContext) =
  match explicitType with
  | ExplicitType.Missing data ->
    let (ty, tyForAnno) = data.FormatType(ty, displayContext)

    let (truncated, tooltip) =
      match tryTruncate ty with
      | None -> (ty, None)
      | Some truncated -> (truncated, Some ty)

    { IdentRange = data.Ident
      Pos = data.InsertAt
      Kind = Type
      // TODO: or use tyForAnno?: `?value: int`, but type is `int option`
      Text = ": " + truncated
      Insertions = Some <| data.CreateEdits tyForAnno
      Tooltip = tooltip }
    |> Some
  | _ -> None

type HintConfig =
  { ShowTypeHints: bool
    ShowParameterHints: bool }

let provideHints
  (
    text: IFSACSourceText,
    parseAndCheck: ParseAndCheckResults,
    range: Range,
    hintConfig
  ) : Async<Hint[]> =
  asyncResult {
    let! cancellationToken = Async.CancellationToken

    let symbolUses =
      parseAndCheck.GetCheckResults.GetAllUsesOfAllSymbolsInFile(cancellationToken)
      |> Seq.filter (fun su -> rangeContainsRange range su.Range)

    let typeHints = ImmutableArray.CreateBuilder()
    let parameterHints = ImmutableArray.CreateBuilder()

    for symbolUse in symbolUses do
      match symbolUse.Symbol with
      | :? FSharpMemberOrFunctionOrValue as mfv when
        hintConfig.ShowTypeHints
        && symbolUse.IsFromDefinition
        && isPotentialTargetForTypeAnnotation false (symbolUse, mfv)
        ->
        tryGetExplicitTypeInfo (text, parseAndCheck.GetAST) symbolUse.Range.Start
        |> Option.bind (fun explTy -> tryCreateTypeHint explTy mfv.FullType symbolUse.DisplayContext)
        |> Option.iter typeHints.Add

      | :? FSharpMemberOrFunctionOrValue as func when
        hintConfig.ShowParameterHints
        && func.IsFunction
        && not symbolUse.IsFromDefinition
        ->
        let curriedParamGroups = func.CurriedParameterGroups

        let appliedArgRanges =
          getArgRangesOfFunctionApplication parseAndCheck.GetAST symbolUse.Range.Start
          |> Option.defaultValue []

        for (def, (appliedArgRange, tupleRanges)) in Seq.zip curriedParamGroups appliedArgRanges do
          assert (def.Count > 0)

          match tupleRanges with
          | _ when def.Count = 1 ->
            // single param at def
            let p = def[0]
            let! appliedArgText = text[appliedArgRange]

            if ShouldCreate.paramHint func p appliedArgText then
              let defArgName = p.DisplayName
              let hint = createParamHint appliedArgRange defArgName
              parameterHints.Add hint
          | [ _ ] ->
            // single param at app (but tuple at def)
            let! appliedArgText = text[appliedArgRange]
            // only show param hint when at least one of the tuple params should be shown
            if def |> Seq.exists (fun p -> ShouldCreate.paramHint func p appliedArgText) then
              let defArgName =
                let names = def |> Seq.map (fun p -> p.DisplayName) |> String.concat ","

                "(" + names + ")"

              let hint = createParamHint appliedArgRange defArgName
              parameterHints.Add hint
          | _ ->
            // both tuple
            for (p, eleRange) in Seq.zip def tupleRanges do
              let! appliedArgText = text[eleRange]

              if ShouldCreate.paramHint func p appliedArgText then
                let defArgName = p.DisplayName
                let hint = createParamHint eleRange defArgName
                parameterHints.Add hint

      | :? FSharpMemberOrFunctionOrValue as methodOrConstructor when
        hintConfig.ShowParameterHints && methodOrConstructor.IsConstructor
        -> // TODO: support methods when this API comes into FCS
        let endPosForMethod = symbolUse.Range.End
        let line, _ = Position.toZ endPosForMethod

        let afterParenPosInLine =
          getFirstPositionAfterParen (text.GetLineString(line)) (endPosForMethod.Column)

        let tupledParamInfos =
          parseAndCheck.GetParseResults.FindParameterLocations(Position.fromZ line afterParenPosInLine)

        let appliedArgRanges =
          parseAndCheck.GetParseResults.GetAllArgumentsForFunctionApplicationAtPosition symbolUse.Range.Start

        match tupledParamInfos, appliedArgRanges with
        | None, None -> ()

        // Prefer looking at the "tupled" view if it exists, even if the other ranges exist.
        // M(1, 2) can give results for both, but in that case we want the "tupled" view.
        | Some tupledParamInfos, _ ->
          let parameters =
            methodOrConstructor.CurriedParameterGroups |> Seq.concat |> Array.ofSeq // TODO: need ArgumentLocations to be surfaced

          for idx = 0 to parameters.Length - 1 do
            // let paramLocationInfo = tupledParamInfos.ArgumentLocations.[idx]
            let param = parameters.[idx]
            let paramName = param.DisplayName

            // if shouldCreateHint param && paramLocationInfo.IsNamedArgument then
            //     let hint = { Text = paramName + " ="; Pos = paramLocationInfo.ArgumentRange.Start; Kind = Parameter }
            //     parameterHints.Add(hint)
            ()

        // This will only happen for curried methods defined in F#.
        | _, Some appliedArgRanges ->
          let parameters = methodOrConstructor.CurriedParameterGroups |> Seq.concat

          let definitionArgs = parameters |> Array.ofSeq

          let parms =
            appliedArgRanges
            |> Array.ofList
            |> Array.mapi (fun i v ->
              if i < definitionArgs.Length then
                Some(definitionArgs.[i], v)
              else
                None)
            |> Array.filter Option.isSome
            |> Array.map Option.get

          for (definitionArg, appliedArgRange) in parms do
            let! appliedArgText = text[appliedArgRange]

            if ShouldCreate.paramHint methodOrConstructor definitionArg appliedArgText then
              let hint = createParamHint appliedArgRange definitionArg.DisplayName
              parameterHints.Add(hint)

      | _ -> ()

    let typeHints = typeHints.ToImmutableArray()
    let parameterHints = parameterHints.ToImmutableArray()

    return typeHints.AddRange(parameterHints).ToArray()
  }
  |> AsyncResult.foldResult id (fun _ -> [||])<|MERGE_RESOLUTION|>--- conflicted
+++ resolved
@@ -31,11 +31,7 @@
   | SynPat.As(p1, p2, _)
   | SynPat.Or(p1, p2, _, _) -> [ p1; p2 ] |> List.tryPick (traversePat visitor path)
   | SynPat.Ands(ps, _)
-<<<<<<< HEAD
-  | SynPat.Tuple(_, ps, _, _)
-=======
   | SynPat.Tuple(elementPats = ps)
->>>>>>> 9553a7f4
   | SynPat.ArrayOrList(_, ps, _) -> ps |> List.tryPick (traversePat visitor path)
   | SynPat.Attrib(p, _, _) -> traversePat visitor path p
   | SynPat.LongIdent(argPats = args) ->
