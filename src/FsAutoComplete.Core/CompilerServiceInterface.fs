--- conflicted
+++ resolved
@@ -106,19 +106,11 @@
   member __.GetCheckResults = checkResults
 
 type FSharpCompilerServiceChecker() =
-<<<<<<< HEAD
-  let checker = 
+  let checker =
     FSharpChecker.Create(
       projectCacheSize = 200, 
       keepAllBackgroundResolutions = true,
       keepAssemblyContents = true)
-=======
-  let checker =
-    FSharpChecker.Create(
-      projectCacheSize = 50,
-      keepAllBackgroundResolutions = false,
-      keepAssemblyContents = false)
->>>>>>> 322e5c42
 
   do checker.BeforeBackgroundFileCheck.Add (fun _ -> ())
 
