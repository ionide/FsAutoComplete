--- conflicted
+++ resolved
@@ -982,66 +982,6 @@
       return result
     }
 
-  /// * `includeDeclarations`:
-  ///   if `false` only returns usage locations and excludes declarations
-  ///   * Note: if `true` you can still separate usages and declarations from each other
-  ///     with `Symbol.partitionInfoDeclarationsAndUsages`
-  /// * `includeBackticks`:
-  ///   if `true` returns ranges including existing backticks, otherwise without:
-  ///   `let _ = ``my value`` + 42`
-  ///   * `true`: ` ``my value`` `
-  ///   * `false`: `my value`
-  /// * `errorOnFailureToFixRange`:
-  ///   Ranges returned by FCS don't just span the actual identifier, but include Namespace, Module, Type: `System.String.IsNullOrEmpty`
-  ///   These ranges gets adjusted to include just the concrete identifier (`IsNullOrEmpty`)
-  ///   * If `false` and range cannot be adjust, the original range gets used.
-  ///     * When results are more important than always exact range
-  ///       -> for "Find All References"
-  ///   * If `true`: Instead of using the source range, this function instead returns an Error
-  ///     * When exact ranges are required
-  ///       -> for "Rename"
-  let symbolUseWorkspace
-    (getDeclarationLocation: FSharpSymbolUse * IFSACSourceText -> Async<SymbolDeclarationLocation option>)
-    (findReferencesForSymbolInFile: (string<LocalPath> * FSharpProjectOptions * FSharpSymbol) -> Async<Range seq>)
-    (tryGetFileSource: string<LocalPath> -> Async<ResultOrString<IFSACSourceText>>)
-    (tryGetProjectOptionsForFsproj: string<LocalPath> -> Async<FSharpProjectOptions option>)
-    (getAllProjectOptions: unit -> Async<FSharpProjectOptions seq>)
-    (includeDeclarations: bool)
-    (includeBackticks: bool)
-    (errorOnFailureToFixRange: bool)
-    pos
-    lineStr
-    (text: IFSACSourceText)
-    (tyRes: ParseAndCheckResults)
-    : Async<Result<(IDictionary<string<LocalPath>, Range[]>), string>> =
-    asyncResult {
-      let multipleSymbols = tyRes.TryGetSymbolUses pos lineStr
-      let result = Dictionary<string<LocalPath>, Range[]>()
-
-      for symbolUse in multipleSymbols do
-        let! symbolResult =
-          symbolUseWorkspaceAux
-            getDeclarationLocation
-            findReferencesForSymbolInFile
-            tryGetFileSource
-            tryGetProjectOptionsForFsproj
-            getAllProjectOptions
-            includeDeclarations
-            includeBackticks
-            errorOnFailureToFixRange
-            text
-            tyRes
-            symbolUse
-
-        for KeyValue(k, v) in snd symbolResult do
-          if result.ContainsKey k then
-            result.[k] <- [| yield! result.[k]; yield! v |]
-          else
-            result.Add(k, v)
-
-      return result
-    }
-
   /// Puts `newName` into backticks if necessary.
   ///
   ///
@@ -2107,11 +2047,7 @@
                   match valData with
                   | SynValData(memberFlags = Some({ MemberKind = SynMemberKind.PropertyGet }))
                   | SynValData(memberFlags = Some({ MemberKind = SynMemberKind.PropertySet }))
-<<<<<<< HEAD
-                  | SynValData(memberFlags = Some({ MemberKind = SynMemberKind.PropertyGetSet })) -> Some true
-=======
                   | SynValData(memberFlags = Some({ MemberKind = SynMemberKind.PropertyGetSet })) -> None
->>>>>>> 452411b7
                   | _ -> Some false
                 | _ -> defaultTraverse synBinding
 
@@ -2212,21 +2148,13 @@
                                     xmlDoc = xmlDoc; headPat = SynPat.LongIdent(longDotId = longDotId)))) when
                                 rangeContainsPos longDotId.Range pos && xmlDoc.IsEmpty
                                 ->
-<<<<<<< HEAD
-                                Some true
-=======
                                 Some false
->>>>>>> 452411b7
                               | SynMemberDefn.GetSetMember(
                                   memberDefnForGet = Some(SynBinding(
                                     xmlDoc = xmlDoc; headPat = SynPat.LongIdent(longDotId = longDotId)))) when
                                 rangeContainsPos longDotId.Range pos && xmlDoc.IsEmpty
                                 ->
-<<<<<<< HEAD
-                                Some true
-=======
                                 Some false
->>>>>>> 452411b7
                               | _ -> None)
                           | _ -> None)
                       | _ -> None)
