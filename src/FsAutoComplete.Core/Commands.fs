namespace FsAutoComplete

open System
open System.IO
open FSharp.Compiler.SourceCodeServices
open FsAutoComplete.UnionPatternMatchCaseGenerator
open FsAutoComplete.RecordStubGenerator
open FsAutoComplete.InterfaceStubGenerator
open FsAutoComplete.DotnetNewTemplate
open System.Threading
open Utils
open System.Reflection
open FSharp.Compiler.Range
open FSharp.Analyzers

[<RequireQualifiedAccess>]
type CoreResponse =
    | InfoRes of text: string
    | ErrorRes of text: string
    | HelpText of name: string * tip: FSharpToolTipText * additionalEdit: (string * int * int * string) option
    | HelpTextSimple of name: string * tip: string
    | Project of projectFileName: ProjectFilePath * projectFiles: List<SourceFilePath> * outFileOpt : string option * references : ProjectFilePath list * logMap : Map<string,string> * extra: Dotnet.ProjInfo.Workspace.ExtraProjectInfoData * projectItems: Dotnet.ProjInfo.Workspace.ProjectViewerItem list * additionals : Map<string,string>
    | ProjectError of errorDetails: GetProjectOptionsErrors
    | ProjectLoading of projectFileName: ProjectFilePath
    | WorkspacePeek of found: WorkspacePeek.Interesting list
    | WorkspaceLoad of finished: bool
    | Completion of decls: FSharpDeclarationListItem[] * includeKeywords: bool
    | SymbolUse of symbol: FSharpSymbolUse * uses: FSharpSymbolUse[]
    | SymbolUseImplementation of symbol: FSharpSymbolUse * uses: FSharpSymbolUse[]
    | SignatureData of typ: string * parms: (string * string) list list * generics : string list
    | Help of data: string
    | Methods of meth: FSharpMethodGroup * commas: int
    | Errors of errors: FSharpErrorInfo[] * file: string
    | Colorizations of colorizations: (range * SemanticClassificationType) []
    | FindDeclaration of result: FindDeclarationResult
    | FindTypeDeclaration of range: range
    | Declarations of decls: (FSharpNavigationTopLevelDeclaration * string) []
    | ToolTip of tip: FSharpToolTipText<string> * signature: string * footer: string * typeDoc: string option
    | FormattedDocumentation of tip: FSharpToolTipText<string> option * xmlSig: (string * string) option * signature: (string * (string [] * string [] * string [] * string [] * string [] * string [])) * footer: string * cn: string
    | FormattedDocumentationForSymbol of xmlSig: string * assembly: string * xmlDoc: string list * signature: (string * (string [] * string [] * string [] * string [] * string [] * string [])) * footer: string * cn: string
    | TypeSig of tip: FSharpToolTipText<string>
    | CompilerLocation of fcs: string option * fsi: string option * msbuild: string option
    | Lint of file: string * warningsWithCodes: Lint.EnrichedLintWarning list
    | ResolveNamespaces of word: string * opens: (string * string * InsertContext * bool) list * qualifies: (string * string) list
    | UnionCase of text: string * position: pos
    | RecordStub of text: string * position: pos
    | InterfaceStub of text: string * position: pos
    | UnusedDeclarations of file: string * decls: (range * bool)[]
    | UnusedOpens of file: string * opens: range[]
    | SimplifiedName of file: string * names: (range * string)[]
    | Compile of errors: FSharp.Compiler.SourceCodeServices.FSharpErrorInfo[] * code: int
    | Analyzer of messages: SDK.Message [] * file: string
    | SymbolUseRange of ranges: SymbolCache.SymbolUseRange[]
    | SymbolUseImplementationRange of ranges: SymbolCache.SymbolUseRange[]
    | RangesAtPositions of ranges: range list list
    | Fsdn of string list
    | FakeTargets of result: FakeSupport.GetTargetsResult
    | FakeRuntime of runtimePath: string
    | DotnetNewList of Template list
    | DotnetNewGetDetails of DetailedTemplate
    | DotnetNewCreateCli of commandName: string * parameterStr: string

[<RequireQualifiedAccess>]
type NotificationEvent =
    | ParseError of CoreResponse
    | Workspace of CoreResponse
    | AnalyzerMessage of CoreResponse
    | UnusedOpens of CoreResponse
    | Lint of CoreResponse
    | Analyzer of CoreResponse
    | UnusedDeclarations of CoreResponse
    | SimplifyNames of CoreResponse
    | Canceled of CoreResponse
    | Diagnostics of LanguageServerProtocol.Types.PublishDiagnosticsParams
    | FileParsed of string

type Commands (serialize : Serializer, backgroundServiceEnabled) =

    let checker = FSharpCompilerServiceChecker(backgroundServiceEnabled)
    let state = State.Initial
    let fileParsed = Event<FSharpParseFileResults>()
    let fileChecked = Event<ParseAndCheckResults * string * int>()
    let mutable lastVersionChecked = -1
    let mutable lastCheckResult : ParseAndCheckResults option = None
    let mutable isWorkspaceReady = false

    let notify = Event<NotificationEvent>()

    let workspaceReady = Event<unit>()

    let fileStateSet = Event<unit>()

    do BackgroundServices.messageRecived.Publish.Add (fun n ->
       match n with
       | BackgroundServices.Diagnostics d -> notify.Trigger (NotificationEvent.Diagnostics d)
    )

    do fileParsed.Publish.Add (fun parseRes ->
        let decls = parseRes.GetNavigationItems().Declarations
        state.NavigationDeclarations.[parseRes.FileName] <- decls
        state.ParseResults.[parseRes.FileName] <- parseRes
    )

    do if not backgroundServiceEnabled then
            checker.FileChecked.Add (fun (n,_) ->
                Debug.print "[Commands - checker events] File checked - %s" n
                async {
                    try
                        match state.FileCheckOptions.TryGetValue(n) with
                        | true, opts ->
                            let! res = checker.GetBackgroundCheckResultsForFileInProject(n, opts)
                            fileChecked.Trigger (res, res.FileName, -1)
                        | _ -> ()
                    with
                    | _ -> ()
                } |> Async.Start
            )

    //Triggered by `FSharpChecker.FileChecked` if background service is disabled; and by `Parse` command
    do fileChecked.Publish.Add (fun (parseAndCheck, file, version) ->
        async {
            try
                NotificationEvent.FileParsed file
                |> notify.Trigger

                let checkErrors = parseAndCheck.GetParseResults.Errors
                let parseErrors = parseAndCheck.GetCheckResults.Errors
                let errors =
                    Array.append checkErrors parseErrors
                    |> Array.distinctBy (fun e -> e.Severity, e.ErrorNumber, e.StartLineAlternate, e.StartColumn, e.EndLineAlternate, e.EndColumn, e.Message)
                CoreResponse.Errors (errors, file)
                |> NotificationEvent.ParseError
                |> notify.Trigger
            with
            | _ -> ()
        }
        |> Async.Start

        async {
            try
                let analyzers = state.Analyzers.Values |> Seq.collect id
                if analyzers |> Seq.length > 0 then
                    match parseAndCheck.GetParseResults.ParseTree, parseAndCheck.GetCheckResults.ImplementationFile with
                    | Some pt, Some tast ->
                        let context : SDK.Context = {
                            FileName = file
                            Content = state.Files.[file].Lines
                            ParseTree = pt
                            TypedTree = tast
                            Symbols = parseAndCheck.GetCheckResults.PartialAssemblySignature.Entities |> Seq.toList
                        }
                        let result = analyzers |> Seq.collect (fun n -> n context)
                        CoreResponse.Analyzer (Seq.toArray result, file)
                        |> NotificationEvent.AnalyzerMessage
                        |> notify.Trigger
                    | _ -> ()

            with
            | _ -> ()
        } |> Async.Start
    )


    let normalizeOptions (opts : FSharpProjectOptions) =
        { opts with
            SourceFiles = opts.SourceFiles |> Array.map (Path.GetFullPath)
            OtherOptions = opts.OtherOptions |> Array.map (fun n -> if FscArguments.isCompileFile(n) then Path.GetFullPath n else n)
        }

    let parseFilesInTheBackground files =
        async {
            files
            |> List.toArray
            |> Array.Parallel.iter (fun file ->
                try
                    let sourceOpt =
                        match state.Files.TryFind file with
                        | Some f -> Some (f.Lines)
                        | None when File.Exists(file) ->
                            let ctn = File.ReadAllLines file
                            state.Files.[file] <- {Touched = DateTime.Now; Lines = ctn; Version = None }
                            if backgroundServiceEnabled then BackgroundServices.updateFile(file, ctn |> String.concat "\n", 0)
                            Some (ctn)
                        | None -> None
                    match sourceOpt with
                    | None -> ()
                    | Some source ->
                        let opts = state.FileCheckOptions.[file] |> Utils.projectOptionsToParseOptions
                        let parseRes = checker.ParseFile(file, source |> String.concat "\n", opts) |> Async.RunSynchronously
                        fileParsed.Trigger parseRes
                with
                | :? System.Threading.ThreadAbortException as ex ->
                    // on mono, if background parsing is aborted a ThreadAbortException
                    // is raised, who can be ignored
                    ()
                | ex ->
                    Debug.print "[Commands] Failed to parse file '%s' exn %A" file ex
            ) }

    let calculateNamespaceInser (decl : FSharpDeclarationListItem) (pos : pos) getLine =
        let getLine i =
            try
                getLine i
            with
            | _ -> ""
        let idents = decl.FullName.Split '.'
        decl.NamespaceToOpen
        |> Option.bind (fun n ->
            state.CurrentAST
            |> Option.map (fun ast -> ParsedInput.findNearestPointToInsertOpenDeclaration (pos.Line) ast idents TopLevel )
            |> Option.map (fun ic -> n, ic.Pos.Line, ic.Pos.Column, ic.ScopeKind.ToString()))

    let fillHelpTextInTheBackground decls (pos : pos) fn getLine =
        let declName (d: FSharpDeclarationListItem) = d.Name

        //Fill list of declarations synchronously to know which declarations should be in cache.
        for d in decls do
            state.Declarations.[declName d] <- (d, pos, fn)

        //Fill namespace insertion cache asynchronously.
        async {
            for decl in decls do
                let n = declName decl
                let insert = calculateNamespaceInser decl pos getLine
                if insert.IsSome then state.CompletionNamespaceInsert.[n] <- insert.Value
        } |> Async.Start

    let onProjectLoaded projectFileName (response: ProjectCrackerCache) =
        for file in response.Items |> List.choose (function Dotnet.ProjInfo.Workspace.ProjectViewerItem.Compile(p, _) -> Some p) do
            state.FileCheckOptions.[file] <- normalizeOptions response.Options

        response.Items
        |> List.choose (function Dotnet.ProjInfo.Workspace.ProjectViewerItem.Compile(p, _) -> Some p)
        |> parseFilesInTheBackground
        |> Async.Start

    let workspaceBinder () =
        let config = Dotnet.ProjInfo.Workspace.LoaderConfig.Default Environment.msbuildLocator
        let loader = Dotnet.ProjInfo.Workspace.Loader.Create(config)
        loader, checker.CreateFCSBinder(NETFrameworkInfoProvider.netFWInfo, loader)

    member __.Notify = notify.Publish

    member __.WorkspaceReady = workspaceReady.Publish

    member __.FileChecked = fileChecked.Publish


    member __.IsWorkspaceReady
        with get() = isWorkspaceReady
        and set(value) = isWorkspaceReady <- value

    member __.LastVersionChecked
        with get() = lastVersionChecked

    member __.LastCheckResult
        with get() = lastCheckResult

    member __.SetFileContent(file: SourceFilePath, lines: LineStr[], version) =
        state.AddFileText(file, lines, version)
        if backgroundServiceEnabled then BackgroundServices.updateFile(file, lines |> String.concat "\n", defaultArg version 0)

    member private x.MapResultAsync (successToString: 'a -> Async<CoreResponse>, ?failureToString: string -> CoreResponse) =
        Async.bind <| function
            // A failure is only info here, as this command is expected to be
            // used 'on idle', and frequent errors are expected.
            | ResultOrString.Error e -> async.Return [(defaultArg failureToString CoreResponse.InfoRes) e]
            | ResultOrString.Ok r -> successToString r |> Async.map List.singleton

    member private x.MapResult (successToString: 'a -> CoreResponse, ?failureToString: string -> CoreResponse) =
        x.MapResultAsync ((fun x -> successToString x |> async.Return), ?failureToString = failureToString)

    member x.Fsdn (querystr) = async {
            let results = Fsdn.query querystr
            return [ CoreResponse.Fsdn results ]
        }

    member x.DotnetNewList (filterstr) = async {
            let results = DotnetNewTemplate.dotnetnewlist filterstr
            return [ CoreResponse.DotnetNewList results ]
        }

    member x.DotnetNewGetDetails (filterstr) = async {
            let results = DotnetNewTemplate.dotnetnewgetDetails filterstr
            return [ CoreResponse.DotnetNewGetDetails results ]
        }

    member x.DotnetNewCreateCli (templateShortName : string) (parameterStr : (string * obj) list) = async {
            let results = DotnetNewTemplate.dotnetnewCreateCli templateShortName parameterStr
            return [ CoreResponse.DotnetNewCreateCli results ]
        }

    member private x.AsCancellable (filename : SourceFilePath) (action : Async<CoreResponse list>) =
        let cts = new CancellationTokenSource()
        state.AddCancellationToken(filename, cts)
        Async.StartCatchCancellation(action, cts.Token)
        |> Async.Catch
        |> Async.map (function
            | Choice1Of2 res -> res
            | Choice2Of2 err ->
                let cld = CoreResponse.InfoRes (sprintf "Request cancelled (exn was %A)" err)
                notify.Trigger (NotificationEvent.Canceled cld)
                [cld])

    member private x.CancelQueue (filename : SourceFilePath) =
        let filename = Path.GetFullPath filename
        state.GetCancellationTokens filename |> List.iter (fun cts -> cts.Cancel() )

    member x.TryGetRecentTypeCheckResultsForFile(file, opts) =
        let file = Path.GetFullPath file
        checker.TryGetRecentCheckResultsForFile(file, opts)

    ///Gets recent type check results, waiting for the results of in-progress type checking
    /// if version of file in memory is grater than last type checked version.
    /// It also waits if there are no FSharpProjectOptions avaliable for given file
    member x.TryGetLatestTypeCheckResultsForFile(file) =
        let file = Path.GetFullPath file
        let stateVersion = state.TryGetFileVersion file
        let checkedVersion = state.TryGetLastCheckedVersion file
        Debug.print "[Commands] TryGetLatestTypeCheckResultsForFile - %s; State - %A; Checked - %A" file stateVersion checkedVersion
        match stateVersion, checkedVersion with
        | Some sv, Some cv when cv < sv ->
            x.FileChecked
            |> Event.filter (fun (_,n,_) -> n = file )
            |> Event.map ignore
            |> Async.AwaitEvent
            |> Async.bind (fun _ -> x.TryGetLatestTypeCheckResultsForFile(file))
        | Some _, None
        | None, Some _ ->
            x.FileChecked
            |> Event.filter (fun (_,n,_) -> n = file )
            |> Event.map ignore
            |> Async.AwaitEvent
            |> Async.bind (fun _ -> x.TryGetLatestTypeCheckResultsForFile(file))
        | _ ->
            match state.TryGetFileCheckerOptionsWithLines(file) with
            | ResultOrString.Ok (opts, _ ) ->
                x.TryGetRecentTypeCheckResultsForFile(file, opts)
                |> async.Return
            | ResultOrString.Error _ ->
                x.FileChecked
                |> Event.filter (fun (_,n,_) -> n = file )
                |> Event.map ignore
                |> Async.AwaitEvent
                |> Async.bind (fun _ -> x.TryGetLatestTypeCheckResultsForFile(file))




    member x.TryGetFileCheckerOptionsWithLinesAndLineStr(file, pos) =
        let file = Path.GetFullPath file
        state.TryGetFileCheckerOptionsWithLinesAndLineStr(file, pos)

    member x.TryGetFileCheckerOptionsWithLines(file) =
        let file = Path.GetFullPath file
        state.TryGetFileCheckerOptionsWithLines file

    member x.Files = state.Files

    member x.TryGetFileVersion = state.TryGetFileVersion

    member x.Parse file lines version =
        let file = Path.GetFullPath file
        do x.CancelQueue file
        async {
            let colorizations = state.ColorizationOutput
            let parse' fileName text options =
                async {
                    let! result = checker.ParseAndCheckFileInProject(fileName, version, text, options)
                    return
                        match result with
                        | ResultOrString.Error e -> [CoreResponse.ErrorRes e]
                        | ResultOrString.Ok (parseAndCheck) ->
                            let parseResult = parseAndCheck.GetParseResults
                            let results = parseAndCheck.GetCheckResults
                            do fileParsed.Trigger parseResult
                            do lastVersionChecked <- version
                            do lastCheckResult <- Some parseAndCheck
                            do state.SetLastCheckedVersion fileName version
                            do fileChecked.Trigger (parseAndCheck, fileName, version)
                            let errors = Array.append results.Errors parseResult.Errors
                            if colorizations then
                                [   CoreResponse.Errors (errors, fileName)
                                    CoreResponse.Colorizations (results.GetSemanticClassification None) ]
                            else [ CoreResponse.Errors (errors, fileName) ]
                }
            let text = String.concat "\n" lines

            if Utils.isAScript file then
                let! checkOptions = checker.GetProjectOptionsFromScript(file, text)
                state.AddFileTextAndCheckerOptions(file, lines, normalizeOptions checkOptions, Some version)
                fileStateSet.Trigger ()
                return! parse' file text checkOptions
            else
                let! checkOptions =
                    match state.GetCheckerOptions(file, lines) with
                    | Some c ->
                        state.SetFileVersion file version
                        async.Return c
                    | None -> async {
                        let! checkOptions = checker.GetProjectOptionsFromScript(file, text)
                        state.AddFileTextAndCheckerOptions(file, lines, normalizeOptions checkOptions, Some version)
                        return checkOptions
                    }
                fileStateSet.Trigger ()
                return! parse' file text checkOptions
        } |> x.AsCancellable file

    member private __.ToProjectCache (opts, extraInfo: Dotnet.ProjInfo.Workspace.ExtraProjectInfoData, projViewerItems: Dotnet.ProjInfo.Workspace.ProjectViewerItem list, logMap) =
        let outFileOpt = Some (extraInfo.TargetPath)
        let references = FscArguments.references (opts.OtherOptions |> List.ofArray)
        let fullPathNormalized = Path.GetFullPath >> Utils.normalizePath
        let projViewerItemsNormalized =
            projViewerItems
            |> List.map (function
                | Dotnet.ProjInfo.Workspace.ProjectViewerItem.Compile(p, c) ->
                    Dotnet.ProjInfo.Workspace.ProjectViewerItem.Compile(fullPathNormalized p, c))

        let cached = {
            ProjectCrackerCache.Options = opts
            OutFile = outFileOpt
            References = references
            Log = logMap
            ExtraInfo = extraInfo
            Items = projViewerItemsNormalized
        }

        (opts.ProjectFileName, cached)

    member x.Project projectFileName _verbose onChange = async {
        let projectFileName = Path.GetFullPath projectFileName
        let project =
            match state.Projects.TryFind projectFileName with
            | Some prj -> prj
            | None ->
                let proj = new Project(projectFileName, onChange)
                state.Projects.[projectFileName] <- proj
                proj

        let workspaceBinder = workspaceBinder ()

        let projResponse =
            match project.Response with
            | Some response ->
                Result.Ok (projectFileName, response)
            | None ->
                let projectCached =
                    projectFileName
                    |> Workspace.parseProject workspaceBinder
                    |> Result.map (fun (opts, optsDPW, projectFiles, logMap) -> x.ToProjectCache(opts, optsDPW.ExtraProjectInfo, projectFiles, logMap) )
                match projectCached with
                | Result.Ok (projectFileName, response) ->
                    if backgroundServiceEnabled then BackgroundServices.updateProject(projectFileName, response.Options)
                    project.Response <- Some response
                    Result.Ok (projectFileName, response)
                | Result.Error error ->
                    project.Response <- None
                    Result.Error error
        return
            match projResponse with
            | Result.Ok (projectFileName, response) ->
                onProjectLoaded projectFileName response
                let responseFiles =
                    response.Items
                    |> List.choose (function Dotnet.ProjInfo.Workspace.ProjectViewerItem.Compile(p, _) -> Some p)
                [ CoreResponse.Project (projectFileName, responseFiles, response.OutFile, response.References, response.Log, response.ExtraInfo, response.Items, Map.empty) ]
            | Result.Error error ->
                [ CoreResponse.ProjectError error ]
    }

    member x.Declarations file lines version = async {
        let file = Path.GetFullPath file
        match state.TryGetFileCheckerOptionsWithSource file, lines with
        | ResultOrString.Error s, None ->
            match state.TryGetFileSource file with
            | ResultOrString.Error s -> return [CoreResponse.ErrorRes s]
            | ResultOrString.Ok l ->
                let text = String.concat "\n" l
                let files = Array.singleton file
                let parseOptions = { FSharpParsingOptions.Default with SourceFiles = files}
                let! decls = checker.GetDeclarations(file, text, parseOptions, version)
                let decls = decls |> Array.map (fun a -> a,file)
                return [CoreResponse.Declarations decls]
        | ResultOrString.Error _, Some l ->
            let text = String.concat "\n" l
            let files = Array.singleton file
            let parseOptions = { FSharpParsingOptions.Default with SourceFiles = files}
            let! decls = checker.GetDeclarations(file, text, parseOptions, version)
            let decls = decls |> Array.map (fun a -> a,file)
            return [CoreResponse.Declarations decls]
        | ResultOrString.Ok (checkOptions, source), _ ->
            let text =
                match lines with
                | Some l -> String.concat "\n" l
                | None -> source

            let parseOptions = Utils.projectOptionsToParseOptions checkOptions
            let! decls = checker.GetDeclarations(file, text, parseOptions, version)

            state.NavigationDeclarations.[file] <- decls

            let decls = decls |> Array.map (fun a -> a,file)
            return [CoreResponse.Declarations decls]
    }

    member x.DeclarationsInProjects () = async {
        let decls =
            state.NavigationDeclarations.ToArray()
            |> Array.collect (fun (KeyValue(p, decls)) -> decls |> Array.map (fun d -> d,p))
        return [CoreResponse.Declarations decls]
    }

    member __.Helptext sym =
        match KeywordList.tryGetKeywordDescription sym with
        | Some s ->
            [CoreResponse.HelpTextSimple (sym, s)]
        | None ->
        match KeywordList.tryGetHashDescription sym with
        | Some s ->
            [CoreResponse.HelpTextSimple (sym, s)]
        | None ->
        match state.Declarations.TryFind sym with
        | None -> //Isn't in sync filled cache, we don't have result
            [CoreResponse.ErrorRes (sprintf "No help text available for symbol '%s'" sym)]
        | Some (decl, pos, fn) -> //Is in sync filled cache, try to get results from async filled cahces or calculate if it's not there
            let source =
                state.Files.TryFind fn
                |> Option.map (fun n -> n.Lines)
            match source with
            | None -> [CoreResponse.ErrorRes (sprintf "No help text available for symbol '%s'" sym)]
            | Some source ->
                let getSource = fun i -> source.[i - 1]

                let tip =
                    match state.HelpText.TryFind sym with
                    | None -> decl.DescriptionText
                    | Some tip -> tip
                state.HelpText.[sym] <- tip

                let n =
                    match state.CompletionNamespaceInsert.TryFind sym with
                    | None -> calculateNamespaceInser decl pos getSource
                    | Some s -> Some s
                [CoreResponse.HelpText (sym, tip, n)]




    member x.CompilerLocation () = [CoreResponse.CompilerLocation (Environment.fsc, Environment.fsi, Environment.msbuild)]
    member x.Colorization enabled = state.ColorizationOutput <- enabled
    member x.Error msg = [CoreResponse.ErrorRes msg]

    member x.Completion (tyRes : ParseAndCheckResults) (pos: pos) lineStr (lines : string[]) (fileName : SourceFilePath) filter includeKeywords includeExternal =
        async {

            let fileName = Path.GetFullPath fileName
            let getAllSymbols () =
                if includeExternal then tyRes.GetAllEntities true else []
            let! res = tyRes.TryGetCompletions pos lineStr filter getAllSymbols
            return
                match res with
                | Some (decls, residue, shouldKeywords) ->
                    let declName (d: FSharpDeclarationListItem) = d.Name
                    let getLine = fun i -> lines.[i - 1]

                    //Init cache for current list
                    state.Declarations.Clear()
                    state.HelpText.Clear()
                    state.CompletionNamespaceInsert.Clear()
                    state.CurrentAST <- tyRes.GetAST

                    //Fill cache for current list
                    do fillHelpTextInTheBackground decls pos fileName getLine

                    // Send the first helptext without being requested.
                    // This allows it to be displayed immediately in the editor.
                    let firstMatchOpt =
                      decls
                      |> Array.sortBy declName
                      |> Array.tryFind (fun d -> (declName d).StartsWith(residue, StringComparison.InvariantCultureIgnoreCase))

                    let includeKeywords = includeKeywords && shouldKeywords

                    match firstMatchOpt with
                    | None -> [CoreResponse.Completion (decls, includeKeywords)]
                    | Some d ->
                        let insert = calculateNamespaceInser d pos getLine
                        [CoreResponse.HelpText (d.Name, d.DescriptionText, insert)
                         CoreResponse.Completion (decls, includeKeywords)]

                | None -> [CoreResponse.ErrorRes "Timed out while fetching completions"]
        }

    member x.ToolTip (tyRes : ParseAndCheckResults) (pos: pos) lineStr =
        tyRes.TryGetToolTipEnhanced pos lineStr
        |> x.MapResult CoreResponse.ToolTip
        |> x.AsCancellable (Path.GetFullPath tyRes.FileName)

    member x.FormattedDocumentation (tyRes : ParseAndCheckResults) (pos: pos) lineStr =
        tyRes.TryGetFormattedDocumentation pos lineStr
        |> x.MapResult CoreResponse.FormattedDocumentation

    member x.FormattedDocumentationForSymbol (tyRes : ParseAndCheckResults) (xmlSig: string) (assembly: string) =
        tyRes.TryGetFormattedDocumentationForSymbol xmlSig assembly
        |> x.MapResult CoreResponse.FormattedDocumentationForSymbol

    member x.Typesig (tyRes : ParseAndCheckResults) (pos: pos) lineStr =
        tyRes.TryGetToolTip pos lineStr
        |> x.MapResult CoreResponse.TypeSig
        |> x.AsCancellable (Path.GetFullPath tyRes.FileName)

    member x.SymbolUse (tyRes : ParseAndCheckResults) (pos: pos) lineStr =
        tyRes.TryGetSymbolUse pos lineStr
        |> x.MapResult CoreResponse.SymbolUse
        |> x.AsCancellable (Path.GetFullPath tyRes.FileName)

    member x.SignatureData (tyRes : ParseAndCheckResults) (pos: pos) lineStr =
        tyRes.TryGetSignatureData pos lineStr
        |> x.MapResult CoreResponse.SignatureData
        |> x.AsCancellable (Path.GetFullPath tyRes.FileName)

    member x.Help (tyRes : ParseAndCheckResults) (pos: pos) lineStr =
        tyRes.TryGetF1Help pos lineStr
        |> x.MapResult CoreResponse.Help
        |> x.AsCancellable (Path.GetFullPath tyRes.FileName)

    member x.SymbolUseProject (tyRes : ParseAndCheckResults) (pos: pos) lineStr =
        let fn = tyRes.FileName
        tyRes.TryGetSymbolUse pos lineStr |> x.MapResultAsync (fun (sym, usages) ->
            async {
                let fsym = sym.Symbol
                if fsym.IsPrivateToFile then
                    return CoreResponse.SymbolUse (sym, usages)
                elif backgroundServiceEnabled then
                    let! res =  SymbolCache.getSymbols fsym.FullName
                    match res with
                    | None ->
                        if fsym.IsInternalToProject then
                            let opts = state.FileCheckOptions.[tyRes.FileName]
                            let! symbols = checker.GetUsesOfSymbol (fn, [tyRes.FileName, opts] , sym.Symbol)
                            return CoreResponse.SymbolUse (sym, symbols)
                        else
                            let! symbols = checker.GetUsesOfSymbol (fn, state.FileCheckOptions.ToArray() |> Array.map (fun (KeyValue(k, v)) -> k,v) |> Seq.ofArray, sym.Symbol)
                            return CoreResponse.SymbolUse (sym, symbols)
                    | Some res ->
                        return CoreResponse.SymbolUseRange res
                elif fsym.IsInternalToProject then
                    let opts = state.FileCheckOptions.[tyRes.FileName]
                    let! symbols = checker.GetUsesOfSymbol (fn, [tyRes.FileName, opts] , sym.Symbol)
                    return CoreResponse.SymbolUse (sym, symbols)
                else
                    let! symbols = checker.GetUsesOfSymbol (fn, state.FileCheckOptions.ToArray() |> Array.map (fun (KeyValue(k, v)) -> k,v) |> Seq.ofArray, sym.Symbol)
                    return CoreResponse.SymbolUse (sym, symbols)
            })
        |> x.AsCancellable (Path.GetFullPath fn)

    member x.SymbolImplementationProject (tyRes : ParseAndCheckResults) (pos: pos) lineStr =
        let fn = tyRes.FileName
        let filterSymbols symbols =
            symbols
            |> Array.where (fun (su: FSharpSymbolUse) -> su.IsFromDispatchSlotImplementation || (su.IsFromType && not (UntypedAstUtils.isTypedBindingAtPosition tyRes.GetAST su.RangeAlternate )) )

        tyRes.TryGetSymbolUse pos lineStr |> x.MapResultAsync (fun (sym, usages) ->
            async {
                let fsym = sym.Symbol
                if fsym.IsPrivateToFile then
                    return CoreResponse.SymbolUseImplementation (sym, filterSymbols usages)
                elif backgroundServiceEnabled then
                    let! res =  SymbolCache.getImplementation fsym.FullName
                    match res with
                    | None ->
                        if fsym.IsInternalToProject then
                            let opts = state.FileCheckOptions.[tyRes.FileName]
                            let! symbols = checker.GetUsesOfSymbol (fn, [tyRes.FileName, opts] , sym.Symbol)
                            return CoreResponse.SymbolUseImplementation (sym, filterSymbols symbols )
                        else
                            let! symbols = checker.GetUsesOfSymbol (fn, state.FileCheckOptions.ToArray() |> Array.map (fun (KeyValue(k, v)) -> k,v) |> Seq.ofArray, sym.Symbol)
                            return CoreResponse.SymbolUseImplementation (sym, filterSymbols symbols)
                    | Some res ->
                        return CoreResponse.SymbolUseImplementationRange res
                elif fsym.IsInternalToProject then
                    let opts = state.FileCheckOptions.[tyRes.FileName]
                    let! symbols = checker.GetUsesOfSymbol (fn, [tyRes.FileName, opts] , sym.Symbol)
                    return CoreResponse.SymbolUseImplementation (sym, filterSymbols symbols )
                else
                    let! symbols = checker.GetUsesOfSymbol (fn, state.FileCheckOptions.ToArray() |> Array.map (fun (KeyValue(k, v)) -> k,v) |> Seq.ofArray, sym.Symbol)
                    let symbols = filterSymbols symbols
                    return CoreResponse.SymbolUseImplementation (sym, symbols )
            })
        |> x.AsCancellable (Path.GetFullPath fn)

    member x.FindDeclaration (tyRes : ParseAndCheckResults) (pos: pos) lineStr =
        tyRes.TryFindDeclaration pos lineStr
        |> x.MapResult (CoreResponse.FindDeclaration, CoreResponse.ErrorRes)
        |> x.AsCancellable (Path.GetFullPath tyRes.FileName)

    member x.FindTypeDeclaration (tyRes : ParseAndCheckResults) (pos: pos) lineStr =
        tyRes.TryFindTypeDeclaration pos lineStr
        |> x.MapResult (CoreResponse.FindTypeDeclaration, CoreResponse.ErrorRes)
        |> x.AsCancellable (Path.GetFullPath tyRes.FileName)

    member x.Methods (tyRes : ParseAndCheckResults) (pos: pos) (lines: LineStr[]) =
        tyRes.TryGetMethodOverrides lines pos
        |> x.MapResult (CoreResponse.Methods, CoreResponse.ErrorRes)
        |> x.AsCancellable (Path.GetFullPath tyRes.FileName)

    member x.Lint (file: SourceFilePath) =
        let file = Path.GetFullPath file
        async {
            match state.TryGetFileCheckerOptionsWithSource file with
            | Error s -> return [CoreResponse.ErrorRes s]
            | Ok (options, source) ->
                let tyResOpt = checker.TryGetRecentCheckResultsForFile(file, options)

                match tyResOpt with
                | None -> return [CoreResponse.InfoRes "Cached typecheck results not yet available"]
                | Some tyRes ->
                    match tyRes.GetAST with
                    | None -> return [CoreResponse.InfoRes "Something went wrong during parsing"]
                    | Some tree ->
                        try
                            let fsharpLintConfig = Lint.tryLoadConfiguration file
                            let opts =
                                match fsharpLintConfig with
                                | Ok config -> Some config
                                | Error _ -> None

                            match Lint.lintWithConfiguration opts tree source tyRes.GetCheckResults with
                            | Error e -> return [CoreResponse.InfoRes e]
                            | Ok enrichedWarnings ->
                                let res = CoreResponse.Lint (file, enrichedWarnings)
                                notify.Trigger (NotificationEvent.Lint res)
                                return [res]
                        with _ex ->
                            return [CoreResponse.InfoRes "Something went wrong during linter"]
        } |> x.AsCancellable file

    member x.GetNamespaceSuggestions (tyRes : ParseAndCheckResults) (pos: pos) (line: LineStr) =
        async {
            match tyRes.GetAST with
            | None -> return [CoreResponse.InfoRes "Parsed Tree not avaliable"]
            | Some parsedTree ->
            match Lexer.findLongIdents(pos.Column, line) with
            | None -> return [CoreResponse.InfoRes "Ident not found"]
            | Some (_,idents) ->
            match UntypedParseImpl.GetEntityKind(pos, parsedTree)  with
            | None -> return [CoreResponse.InfoRes "EntityKind not found"]
            | Some entityKind ->

            let symbol = Lexer.getSymbol pos.Line pos.Column line SymbolLookupKind.Fuzzy [||]
            match symbol with
            | None -> return [CoreResponse.InfoRes "Symbol at position not found"]
            | Some sym ->


            let entities = tyRes.GetAllEntities true

            let isAttribute = entityKind = EntityKind.Attribute
            let entities =
                entities |> List.filter (fun e ->
                    match entityKind, (e.Kind LookupType.Fuzzy) with
                    | EntityKind.Attribute, EntityKind.Attribute
                    | EntityKind.Type, (EntityKind.Type | EntityKind.Attribute)
                    | EntityKind.FunctionOrValue _, _ -> true
                    | EntityKind.Attribute, _
                    | _, EntityKind.Module _
                    | EntityKind.Module _, _
                    | EntityKind.Type, _ -> false)

            let maybeUnresolvedIdents =
                idents
                |> List.map (fun ident -> { Ident = ident; Resolved = false})
                |> List.toArray

            let entities =
                entities
                |> List.collect (fun e ->
                      [ yield e.TopRequireQualifiedAccessParent, e.AutoOpenParent, e.Namespace, e.CleanedIdents
                        if isAttribute then
                            let lastIdent = e.CleanedIdents.[e.CleanedIdents.Length - 1]
                            if (e.Kind LookupType.Fuzzy) = EntityKind.Attribute && lastIdent.EndsWith "Attribute" then
                                yield
                                    e.TopRequireQualifiedAccessParent,
                                    e.AutoOpenParent,
                                    e.Namespace,
                                    e.CleanedIdents
                                    |> Array.replace (e.CleanedIdents.Length - 1) (lastIdent.Substring(0, lastIdent.Length - 9)) ])
            let createEntity = ParsedInput.tryFindInsertionContext pos.Line parsedTree maybeUnresolvedIdents TopLevel
            let word = sym.Text
            let candidates = entities |> Seq.collect createEntity |> Seq.toList

            let openNamespace =
                candidates
                |> Seq.choose (fun (entity, ctx) -> entity.Namespace |> Option.map (fun ns -> ns, entity.Name, ctx))
                |> Seq.groupBy (fun (ns, _, _) -> ns)
                |> Seq.map (fun (ns, xs) ->
                    ns,
                    xs
                    |> Seq.map (fun (_, name, ctx) -> name, ctx)
                    |> Seq.distinctBy (fun (name, _) -> name)
                    |> Seq.sortBy fst
                    |> Seq.toArray)
                |> Seq.collect (fun (ns, names) ->
                    let multipleNames = names |> Array.length > 1
                    names |> Seq.map (fun (name, ctx) -> ns, name, ctx, multipleNames))
                |> Seq.toList

            let qualifySymbolActions =
                candidates
                |> Seq.map (fun (entity, _) -> entity.FullRelativeName, entity.Qualifier)
                |> Seq.distinct
                |> Seq.sort
                |> Seq.toList

            return [ CoreResponse.ResolveNamespaces (word, openNamespace, qualifySymbolActions) ]
        } |> x.AsCancellable (Path.GetFullPath tyRes.FileName)

    member x.GetUnionPatternMatchCases (tyRes : ParseAndCheckResults) (pos: pos) (lines: LineStr[]) (line: LineStr) =
        async {
            let codeGenService = CodeGenerationService(checker, state)
            let doc = {
                Document.LineCount = lines.Length
                FullName = tyRes.FileName
                GetText = fun _ -> lines |> String.concat "\n"
                GetLineText0 = fun i -> lines.[i]
                GetLineText1 = fun i -> lines.[i - 1]
            }

            let! res = tryFindUnionDefinitionFromPos codeGenService pos doc
            match res with
            | None -> return [CoreResponse.InfoRes "Union at position not found"]
            | Some (patMatchExpr, unionTypeDefinition, insertionPos) ->

            if shouldGenerateUnionPatternMatchCases patMatchExpr unionTypeDefinition then
                let result = formatMatchExpr insertionPos "$1" patMatchExpr unionTypeDefinition
                let pos = mkPos insertionPos.InsertionPos.Line insertionPos.InsertionPos.Column

                return [CoreResponse.UnionCase (result, pos) ]
            else
                return [CoreResponse.InfoRes "Union at position not found"]
        } |> x.AsCancellable (Path.GetFullPath tyRes.FileName)

    member x.GetRecordStub (tyRes : ParseAndCheckResults) (pos: pos) (lines: LineStr[]) (line: LineStr) =
        async {
            let codeGenServer = CodeGenerationService(checker, state)
            let doc = {
                Document.LineCount = lines.Length
                FullName = tyRes.FileName
                GetText = fun _ -> lines |> String.concat "\n"
                GetLineText0 = fun i -> lines.[i]
                GetLineText1 = fun i -> lines.[i - 1]
            }

            let! res = tryFindRecordDefinitionFromPos codeGenServer pos doc
            match res with
            | None -> return [CoreResponse.InfoRes "Record at position not found"]
            | Some(recordEpr, (Some recordDefinition), insertionPos) ->
                if shouldGenerateRecordStub recordEpr recordDefinition then
                    let result = formatRecord insertionPos "$1" recordDefinition recordEpr.FieldExprList
                    let pos = mkPos insertionPos.InsertionPos.Line insertionPos.InsertionPos.Column
                    return [CoreResponse.RecordStub (result, pos)]
                else
                    return [CoreResponse.InfoRes "Record at position not found"]
            | _ -> return [CoreResponse.InfoRes "Record at position not found"]
        } |> x.AsCancellable (Path.GetFullPath tyRes.FileName)

    member x.GetInterfaceStub (tyRes : ParseAndCheckResults) (pos: pos) (lines: LineStr[]) (lineStr: LineStr) =
        async {
            let codeGenServer = CodeGenerationService(checker, state)
            let doc = {
                Document.LineCount = lines.Length
                FullName = tyRes.FileName
                GetText = fun _ -> lines |> String.concat "\n"
                GetLineText0 = fun i -> lines.[i]
                GetLineText1 = fun i -> lines.[i - 1]
            }

            let! res = tryFindInterfaceExprInBufferAtPos codeGenServer pos doc
            match res with
            | None -> return [CoreResponse.InfoRes "Interface at position not found"]
            | Some interfaceData ->
                let! stubInfo = handleImplementInterface codeGenServer pos doc lines lineStr interfaceData

                match stubInfo with
                | Some (insertPosition, generatedCode) ->
                    return [CoreResponse.InterfaceStub (generatedCode, insertPosition)]
                | None -> return [CoreResponse.InfoRes "Interface at position not found"]
        } |> x.AsCancellable (Path.GetFullPath tyRes.FileName)

    member x.WorkspacePeek (dir: string) (deep: int) (excludedDirs: string list) = async {
        let d = WorkspacePeek.peek dir deep excludedDirs
        state.WorkspaceRoot <- dir

        return [CoreResponse.WorkspacePeek d]
    }

    member x.WorkspaceLoad onChange (files: string list) (disableInMemoryProjectReferences: bool) = async {
        checker.DisableInMemoryProjectReferences <- disableInMemoryProjectReferences
        //TODO check full path
        let projectFileNames = files |> List.map Path.GetFullPath

        let projects =
            projectFileNames
            |> List.map (fun projectFileName -> projectFileName, new Project(projectFileName, onChange))

        for projectFileName, proj in projects do
            state.Projects.[projectFileName] <- proj

        let projectLoadedSuccessfully projectFileName response =
            let project =
                match state.Projects.TryFind projectFileName with
                | Some prj -> prj
                | None ->
                    let proj = new Project(projectFileName, onChange)
                    state.Projects.[projectFileName] <- proj
                    proj

            project.Response <- Some response

            onProjectLoaded projectFileName response

        let onLoaded p =
            match p with
            | WorkspaceProjectState.Loading projectFileName ->
                CoreResponse.ProjectLoading projectFileName
                |> NotificationEvent.Workspace
                |> notify.Trigger
            | WorkspaceProjectState.Loaded (opts, extraInfo, projectFiles, logMap) ->
                let projectFileName, response = x.ToProjectCache(opts, extraInfo, projectFiles, logMap)
                if backgroundServiceEnabled then BackgroundServices.updateProject(projectFileName, opts)
                projectLoadedSuccessfully projectFileName response

                let responseFiles =
                    response.Items
                    |> List.choose (function Dotnet.ProjInfo.Workspace.ProjectViewerItem.Compile(p, _) -> Some p)

                CoreResponse.Project (projectFileName, responseFiles, response.OutFile, response.References, response.Log, response.ExtraInfo, projectFiles, Map.empty)
                |> NotificationEvent.Workspace
                |> notify.Trigger
            | WorkspaceProjectState.Failed (projectFileName, error) ->
                CoreResponse.ProjectError error
                |> NotificationEvent.Workspace
                |> notify.Trigger

        CoreResponse.WorkspaceLoad false
        |> NotificationEvent.Workspace
        |> notify.Trigger

        // this is to delay the project loading notification (of this thread)
        // after the workspaceload started response returned below in outer async
        // Make test output repeteable, and notification in correct order
        match Environment.workspaceLoadDelay() with
        | delay when delay > TimeSpan.Zero ->
            do! Async.Sleep(Environment.workspaceLoadDelay().TotalMilliseconds |> int)
        | _ -> ()

        let loader, fcsBinder = workspaceBinder ()

        let projViewer = Dotnet.ProjInfo.Workspace.ProjectViewer ()

        let bindNewOnloaded (n: Dotnet.ProjInfo.Workspace.WorkspaceProjectState) : WorkspaceProjectState option =
            match n with
            | Dotnet.ProjInfo.Workspace.WorkspaceProjectState.Loading (path, _) ->
                Some (WorkspaceProjectState.Loading path)
            | Dotnet.ProjInfo.Workspace.WorkspaceProjectState.Loaded (opts, logMap) ->
                match fcsBinder.GetProjectOptions(opts.ProjectFileName) with
                | Ok fcsOpts ->
                    match Workspace.extractOptionsDPW fcsOpts with
                    | Ok optsDPW ->
                        let view = projViewer.Render optsDPW
                        let projectFiles =
                            view.Items
<<<<<<< HEAD
                            |> List.map (fun item ->
                                match item with
                                | Dotnet.ProjInfo.Workspace.ProjectViewerItem.Compile (path,_) -> path)
=======
>>>>>>> 7aa4c9a8

                        Some (WorkspaceProjectState.Loaded (fcsOpts, optsDPW.ExtraProjectInfo, projectFiles, logMap))
                    | Error _ ->
                        None //TODO not ignore the error
                | Error _ ->
                    //TODO notify C# project too
                    None
            | Dotnet.ProjInfo.Workspace.WorkspaceProjectState.Failed (path, e) ->
                let error = e
                Some (WorkspaceProjectState.Failed (path, error))

        loader.Notifications.Add(fun (_, arg) ->
            arg |> bindNewOnloaded |> Option.iter onLoaded )

        do! Workspace.loadInBackground onLoaded (loader, fcsBinder) (projects |> List.map snd)

        CoreResponse.WorkspaceLoad true
        |> NotificationEvent.Workspace
        |> notify.Trigger

        x.IsWorkspaceReady <- true
        workspaceReady.Trigger ()


        return [CoreResponse.WorkspaceLoad true]
    }

    member x.GetUnusedDeclarations file =
        let file = Path.GetFullPath file
        let isScript = file.EndsWith ".fsx"

        async {
            match state.TryGetFileCheckerOptionsWithSource file with
            | Error s ->  return [CoreResponse.ErrorRes s]
            | Ok (opts, _) ->
                let tyResOpt = checker.TryGetRecentCheckResultsForFile(file, opts)
                match tyResOpt with
                | None -> return [ CoreResponse.InfoRes "Cached typecheck results not yet available"]
                | Some tyRes ->
                    let! allUses = tyRes.GetCheckResults.GetAllUsesOfAllSymbolsInFile ()
                    let unused = UnusedDeclarationsAnalyzer.getUnusedDeclarationRanges allUses isScript
                    let res = CoreResponse.UnusedDeclarations (file, unused)
                    notify.Trigger (NotificationEvent.UnusedDeclarations res)
                    return [ res ]
        } |> x.AsCancellable file

    member x.GetSimplifiedNames file =
        let file = Path.GetFullPath file
        async {
            match state.TryGetFileCheckerOptionsWithLines file with
            | Error s ->  return [CoreResponse.ErrorRes s]
            | Ok (opts, source) ->
                let tyResOpt = checker.TryGetRecentCheckResultsForFile(file, opts)
                match tyResOpt with
                | None -> return [ CoreResponse.InfoRes "Cached typecheck results not yet available"]
                | Some tyRes ->
                    let! allUses = tyRes.GetCheckResults.GetAllUsesOfAllSymbolsInFile ()
                    let! simplified = SimplifyNameDiagnosticAnalyzer.getSimplifyNameRanges tyRes.GetCheckResults source allUses
                    let res = CoreResponse.SimplifiedName (file, (Seq.toArray simplified))
                    notify.Trigger (NotificationEvent.SimplifyNames res)
                    return [ res ]
        } |> x.AsCancellable file

    member x.GetUnusedOpens file =
        let file = Path.GetFullPath file
        async {
            match state.TryGetFileCheckerOptionsWithLines file with
            | Error s ->  return [CoreResponse.ErrorRes s]
            | Ok (opts, source) ->
                let tyResOpt = checker.TryGetRecentCheckResultsForFile(file, opts)
                match tyResOpt with
                | None -> return [ CoreResponse.InfoRes "Cached typecheck results not yet available"]
                | Some tyRes ->
                    let! unused = UnusedOpens.getUnusedOpens(tyRes.GetCheckResults, fun i -> source.[i - 1])
                    let res = CoreResponse.UnusedOpens (file, (unused |> List.toArray))
                    notify.Trigger (NotificationEvent.UnusedOpens res)
                    return [ res ]
        } |> x.AsCancellable file


    member x.GetRangesAtPosition file positions =
        let file = Path.GetFullPath file
        let parseResult = state.ParseResults.TryFind file
        match parseResult with
        | None -> [ CoreResponse.InfoRes "Cached typecheck results not yet available"]
        | Some pr ->
            positions |> List.map (fun x ->
                UntypedAstUtils.getRangesAtPosition pr.ParseTree x
            )
            |> CoreResponse.RangesAtPositions
            |> List.singleton

    member x.Compile projectFileName = async {
        let projectFileName = Path.GetFullPath projectFileName
        match state.Projects.TryFind projectFileName with
        | None -> return [ CoreResponse.InfoRes "Project not found" ]
        | Some proj ->
        match proj.Response with
        | None -> return [ CoreResponse.InfoRes "Project not found" ]
        | Some proj ->
            let! errors,code = checker.Compile(proj.Options.OtherOptions)
            return [ CoreResponse.Compile (errors,code)]
    }

    member __.LoadAnalyzers (path: string) = async {
        let analyzers = Analyzers.loadAnalyzers path
        state.Analyzers.AddOrUpdate(path, (fun _ -> analyzers), (fun _ _ -> analyzers)) |> ignore
        return [CoreResponse.InfoRes (sprintf "%d Analyzers registered" analyzers.Length) ]
    }

    member __.StartBackgroundService (workspaceDir : string option) =
        if backgroundServiceEnabled && workspaceDir.IsSome then
            SymbolCache.initCache workspaceDir.Value
            BackgroundServices.start ()

    member __.ProcessProjectsInBackground (file) =
        if backgroundServiceEnabled then
            BackgroundServices.saveFile file

    member x.GetGitHash () =
        let version = Version.info ()
        version.GitSha

    member __.Quit () =
        async {
            return [ CoreResponse.InfoRes "quitting..." ]
        }

    member x.FakeTargets file ctx = async {
        let file = Path.GetFullPath file
        let! targets = FakeSupport.getTargets file ctx
        return [CoreResponse.FakeTargets targets]
    }

    member x.FakeRuntime () = async {
        let! runtimePath = FakeSupport.getFakeRuntime ()
        return [CoreResponse.FakeRuntime runtimePath]
    }<|MERGE_RESOLUTION|>--- conflicted
+++ resolved
@@ -968,16 +968,7 @@
                     match Workspace.extractOptionsDPW fcsOpts with
                     | Ok optsDPW ->
                         let view = projViewer.Render optsDPW
-                        let projectFiles =
-                            view.Items
-<<<<<<< HEAD
-                            |> List.map (fun item ->
-                                match item with
-                                | Dotnet.ProjInfo.Workspace.ProjectViewerItem.Compile (path,_) -> path)
-=======
->>>>>>> 7aa4c9a8
-
-                        Some (WorkspaceProjectState.Loaded (fcsOpts, optsDPW.ExtraProjectInfo, projectFiles, logMap))
+                        Some (WorkspaceProjectState.Loaded (fcsOpts, optsDPW.ExtraProjectInfo, view.Items, logMap))
                     | Error _ ->
                         None //TODO not ignore the error
                 | Error _ ->
