--- conflicted
+++ resolved
@@ -438,11 +438,7 @@
         |> x.SerializeResult Response.help
         |> x.AsCancellable (Path.GetFullPath tyRes.FileName)
 
-<<<<<<< HEAD
-    member __.GetUsagesOfSymbolInWorkspace (tyRes : ParseAndCheckResults) (pos: Pos) lineStr = async {
-=======
-    member x.SymbolUseProject (tyRes : ParseAndCheckResults) (pos: pos) lineStr =
->>>>>>> 9ad3fc12
+    member __.GetUsagesOfSymbolInWorkspace (tyRes : ParseAndCheckResults) (pos: pos) lineStr = async {
         let fn = tyRes.FileName
         let! result = tyRes.TryGetSymbolUse pos lineStr
         match result with
@@ -465,7 +461,7 @@
         | Result.Error _ as err -> return err
     }
 
-    member x.SymbolUseProject (tyRes : ParseAndCheckResults) (pos: Pos) lineStr =
+    member x.SymbolUseProject (tyRes : ParseAndCheckResults) (pos: pos) lineStr =
         x.GetUsagesOfSymbolInWorkspace tyRes pos lineStr
         |> x.SerializeResultAsync (fun _ (sym, usages) -> async {
             return Response.symbolUse serialize (sym, usages)
