--- conflicted
+++ resolved
@@ -159,10 +159,7 @@
             path "/lint" >=> handler (fun (data: LintRequest) -> commands.Lint data.FileName)
             path "/namespaces" >=> positionHandler (fun data tyRes lineStr _   -> commands.GetNamespaceSuggestions tyRes { Line = data.Line; Col = data.Column } lineStr)
             path "/unionCaseGenerator" >=> positionHandler (fun data tyRes lineStr lines   -> commands.GetUnionPatternMatchCases tyRes { Line = data.Line; Col = data.Column } lines lineStr)
-<<<<<<< HEAD
             path "/format" >=> handler (fun (data: FormatRequest) -> Formatter.formatSourceFile data.ReoorderOpenDeclaration data.PageWidth data.FileName)
-=======
->>>>>>> 9f70f0b2
         ]
 
     let port =
